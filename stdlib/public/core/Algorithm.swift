--- conflicted
+++ resolved
@@ -96,13 +96,8 @@
   ///
   /// - Requires: No preceding call to `self.next()` has returned `nil`.
   public mutating func next() -> Element? {
-<<<<<<< HEAD
-    guard let b = _base.next() else { return .None }
-    return .Some((offset: _count++, element: b))
-=======
-    guard let b = base.next() else { return nil }
-    return (index: count++, element: b)
->>>>>>> 64cbec38
+    guard let b = _base.next() else { return nil }
+    return (offset: _count++, element: b)
   }
 }
 
