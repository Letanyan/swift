//===--- Decl.h - Swift Language Declaration ASTs ---------------*- C++ -*-===//
//
// This source file is part of the Swift.org open source project
//
// Copyright (c) 2014 - 2018 Apple Inc. and the Swift project authors
// Licensed under Apache License v2.0 with Runtime Library Exception
//
// See https://swift.org/LICENSE.txt for license information
// See https://swift.org/CONTRIBUTORS.txt for the list of Swift project authors
//
//===----------------------------------------------------------------------===//
//
// This file defines the Decl class and subclasses.
//
//===----------------------------------------------------------------------===//

#ifndef SWIFT_DECL_H
#define SWIFT_DECL_H

#include "swift/AST/AccessScope.h"
#include "swift/AST/Attr.h"
#include "swift/AST/CaptureInfo.h"
#include "swift/AST/ClangNode.h"
#include "swift/AST/ConcreteDeclRef.h"
#include "swift/AST/DefaultArgumentKind.h"
#include "swift/AST/DiagnosticConsumer.h"
#include "swift/AST/DiagnosticEngine.h"
#include "swift/AST/GenericParamKey.h"
#include "swift/AST/IfConfigClause.h"
#include "swift/AST/LayoutConstraint.h"
#include "swift/AST/StorageImpl.h"
#include "swift/AST/TypeAlignments.h"
#include "swift/AST/TypeWalker.h"
#include "swift/AST/Types.h"
#include "swift/AST/Witness.h"
#include "swift/Basic/ArrayRefView.h"
#include "swift/Basic/Compiler.h"
#include "swift/Basic/InlineBitfield.h"
#include "swift/Basic/NullablePtr.h"
#include "swift/Basic/OptionalEnum.h"
#include "swift/Basic/Range.h"
#include "llvm/ADT/DenseMap.h"
#include "llvm/ADT/DenseSet.h"
#include "llvm/Support/TrailingObjects.h"
#include <type_traits>

namespace swift {
  enum class AccessSemantics : unsigned char;
  class AccessorDecl;
  class ApplyExpr;
  class AvailabilityContext;
  class GenericEnvironment;
  class ArchetypeType;
  class ASTContext;
  struct ASTNode;
  class ASTPrinter;
  class ASTWalker;
  class ConstructorDecl;
  class DestructorDecl;
  class DiagnosticEngine;
  class DynamicSelfType;
  class Type;
  class Expr;
  class DeclRefExpr;
  class ForeignErrorConvention;
  class LiteralExpr;
  class BraceStmt;
  class DeclAttributes;
  class GenericContext;
  class GenericSignature;
  class GenericTypeParamDecl;
  class GenericTypeParamType;
  class LazyResolver;
  class ModuleDecl;
  class EnumCaseDecl;
  class EnumElementDecl;
  class ParameterList;
  class ParameterTypeFlags;
  class Pattern;
  struct PrintOptions;
  struct PropertyWrapperBackingPropertyInfo;
  struct PropertyWrapperTypeInfo;
  class ProtocolDecl;
  class ProtocolType;
  struct RawComment;
  enum class ResilienceExpansion : unsigned;
  class TypeAliasDecl;
  class Stmt;
  class SubscriptDecl;
  class UnboundGenericType;
  class ValueDecl;
  class VarDecl;
  class OpaqueReturnTypeRepr;

enum class DeclKind : uint8_t {
#define DECL(Id, Parent) Id,
#define LAST_DECL(Id) Last_Decl = Id,
#define DECL_RANGE(Id, FirstId, LastId) \
  First_##Id##Decl = FirstId, Last_##Id##Decl = LastId,
#include "swift/AST/DeclNodes.def"
};
enum : unsigned { NumDeclKindBits =
  countBitsUsed(static_cast<unsigned>(DeclKind::Last_Decl)) };


/// Fine-grained declaration kind that provides a description of the
/// kind of entity a declaration represents, as it would be used in
/// diagnostics.
///
/// For example, \c FuncDecl is a single declaration class, but it has
/// several descriptive entries depending on whether it is an
/// operator, global function, local function, method, (observing)
/// accessor, etc.
enum class DescriptiveDeclKind : uint8_t {
  Import,
  Extension,
  EnumCase,
  TopLevelCode,
  IfConfig,
  PoundDiagnostic,
  PatternBinding,
  Var,
  Param,
  Let,
  Property,
  StaticProperty,
  ClassProperty,
  InfixOperator,
  PrefixOperator,
  PostfixOperator,
  PrecedenceGroup,
  TypeAlias,
  GenericTypeParam,
  AssociatedType,
  Type,
  Enum,
  Struct,
  Class,
  Protocol,
  GenericEnum,
  GenericStruct,
  GenericClass,
  GenericType,
  Subscript,
  StaticSubscript,
  ClassSubscript,
  Constructor,
  Destructor,
  LocalFunction,
  GlobalFunction,
  OperatorFunction,
  Method,
  StaticMethod,
  ClassMethod,
  Getter,
  Setter,
  Addressor,
  MutableAddressor,
  ReadAccessor,
  ModifyAccessor,
  WillSet,
  DidSet,
  EnumElement,
  Module,
  MissingMember,
  Requirement,
  OpaqueType,
};

/// Keeps track of stage of circularity checking for the given protocol.
enum class CircularityCheck {
  /// Circularity has not yet been checked.
  Unchecked,
  /// We're currently checking circularity.
  Checking,
  /// Circularity has already been checked.
  Checked
};

/// Describes which spelling was used in the source for the 'static' or 'class'
/// keyword.
enum class StaticSpellingKind : uint8_t {
  None,
  KeywordStatic,
  KeywordClass,
};

/// Keeps track of whether an enum has cases that have associated values.
enum class AssociatedValueCheck {
  /// We have not yet checked.
  Unchecked,
  /// The enum contains no cases or all cases contain no associated values.
  NoAssociatedValues,
  /// The enum contains at least one case with associated values.
  HasAssociatedValues,
};

/// Diagnostic printing of \c StaticSpellingKind.
llvm::raw_ostream &operator<<(llvm::raw_ostream &OS, StaticSpellingKind SSK);

/// Encapsulation of the overload signature of a given declaration,
/// which is used to determine uniqueness of a declaration within a
/// given context.
///
/// Two definitions in the same context may not have the same overload
/// signature.
struct OverloadSignature {
  /// The full name of the declaration.
  DeclName Name;

  /// The kind of unary operator.
  UnaryOperatorKind UnaryOperator;

  /// Whether this is an instance member.
  unsigned IsInstanceMember : 1;

  /// Whether this is a variable.
  unsigned IsVariable : 1;

  /// Whether this is a function.
  unsigned IsFunction : 1;

  /// Whether this is a enum element.
  unsigned IsEnumElement : 1;

  /// Whether this is a nominal type.
  unsigned IsNominal : 1;

  /// Whether this is a type alias.
  unsigned IsTypeAlias : 1;

  /// Whether this signature is part of a protocol extension.
  unsigned InProtocolExtension : 1;

  /// Whether this signature is of a member defined in an extension of a generic
  /// type.
  unsigned InExtensionOfGenericType : 1;
  
  /// Whether this declaration has an opaque return type.
  unsigned HasOpaqueReturnType : 1;

  OverloadSignature()
      : UnaryOperator(UnaryOperatorKind::None), IsInstanceMember(false),
        IsVariable(false), IsFunction(false), InProtocolExtension(false),
        InExtensionOfGenericType(false), HasOpaqueReturnType(false) {}
};

/// Determine whether two overload signatures conflict.
///
/// \param sig1 The overload signature of the first declaration.
/// \param sig2 The overload signature of the second declaration.
/// \param skipProtocolExtensionCheck If \c true, members of protocol extensions
///        will be allowed to conflict with members of protocol declarations.
bool conflicting(const OverloadSignature& sig1, const OverloadSignature& sig2,
                 bool skipProtocolExtensionCheck = false);

/// Determine whether two overload signatures and overload types conflict.
///
/// \param ctx The AST context.
/// \param sig1 The overload signature of the first declaration.
/// \param sig1Type The overload type of the first declaration.
/// \param sig2 The overload signature of the second declaration.
/// \param sig2Type The overload type of the second declaration.
/// \param wouldConflictInSwift5 If non-null, the referenced boolean will be set
///        to \c true iff the function returns \c false for this version of
///        Swift, but the given overloads will conflict in Swift 5 mode.
/// \param skipProtocolExtensionCheck If \c true, members of protocol extensions
///        will be allowed to conflict with members of protocol declarations.
bool conflicting(ASTContext &ctx,
                 const OverloadSignature& sig1, CanType sig1Type,
                 const OverloadSignature& sig2, CanType sig2Type,
                 bool *wouldConflictInSwift5 = nullptr,
                 bool skipProtocolExtensionCheck = false);

/// Decl - Base class for all declarations in Swift.
class alignas(1 << DeclAlignInBits) Decl {
public:
  enum class ValidationState {
    Unchecked,
    Checking,
    CheckingWithValidSignature,
    Checked,
  };

protected:
  union { uint64_t OpaqueBits;

  SWIFT_INLINE_BITFIELD_BASE(Decl, bitmax(NumDeclKindBits,8)+1+1+1+1+1+1+1,
    Kind : bitmax(NumDeclKindBits,8),

    /// Whether this declaration is invalid.
    Invalid : 1,

    /// Whether this declaration was implicitly created, e.g.,
    /// an implicit constructor in a struct.
    Implicit : 1,

    /// Whether this declaration was mapped directly from a Clang AST.
    ///
    /// Use getClangNode() to retrieve the corresponding Clang AST.
    FromClang : 1,

    /// Whether we've already performed early attribute validation.
    /// FIXME: This is ugly.
    EarlyAttrValidation : 1,

    /// The validation state of this declaration.
    ValidationState : 2,

    /// Whether this declaration was added to the surrounding
    /// DeclContext of an active #if config clause.
    EscapedFromIfConfig : 1
  );

  SWIFT_INLINE_BITFIELD_FULL(PatternBindingDecl, Decl, 1+2+16,
    /// Whether this pattern binding declares static variables.
    IsStatic : 1,

    /// Whether 'static' or 'class' was used.
    StaticSpelling : 2,

    : NumPadBits,

    /// The number of pattern binding declarations.
    NumPatternEntries : 16
  );
  
  SWIFT_INLINE_BITFIELD_FULL(EnumCaseDecl, Decl, 32,
    : NumPadBits,

    /// The number of tail-allocated element pointers.
    NumElements : 32
  );

  SWIFT_INLINE_BITFIELD(ValueDecl, Decl, 1+1+1,
    AlreadyInLookupTable : 1,

    /// Whether we have already checked whether this declaration is a 
    /// redeclaration.
    CheckedRedeclaration : 1,

    /// Whether the decl can be accessed by swift users; for instance,
    /// a.storage for lazy var a is a decl that cannot be accessed.
    IsUserAccessible : 1
  );

  SWIFT_INLINE_BITFIELD(AbstractStorageDecl, ValueDecl, 1+1+1+1+2+1+1+1,
    /// Whether the getter is mutating.
    IsGetterMutating : 1,

    /// Whether the setter is mutating.
    IsSetterMutating : 1,

    /// Whether this represents physical storage.
    HasStorage : 1,

    /// Whether this storage supports semantic mutation in some way.
    SupportsMutation : 1,

    /// Whether an opaque read of this storage produces an owned value.
    OpaqueReadOwnership : 2,

    /// Whether a keypath component can directly reference this storage,
    /// or if it must use the overridden declaration instead.
    HasComputedValidKeyPathComponent : 1,
    ValidKeyPathComponent : 1,
    
    /// Whether this property is a type property (currently unfortunately
    /// called 'static').
    IsStatic : 1
  );

  SWIFT_INLINE_BITFIELD(VarDecl, AbstractStorageDecl, 4+1+1+1+1+1,
    /// The specifier associated with this variable or parameter.  This
    /// determines the storage semantics of the value e.g. mutability.
    Specifier : 4,

    /// Whether this declaration was an element of a capture list.
    IsCaptureList : 1,

    /// Whether this vardecl has an initial value bound to it in a way
    /// that isn't represented in the AST with an initializer in the pattern
    /// binding.  This happens in cases like "for i in ...", switch cases, etc.
    HasNonPatternBindingInit : 1,

    /// Whether this is a property used in expressions in the debugger.
    /// It is up to the debugger to instruct SIL how to access this variable.
    IsDebuggerVar : 1,

    /// Whether this is the backing storage for a lazy property.
    IsLazyStorageProperty : 1,

    /// Whether this is the backing storage for a property wrapper.
    IsPropertyWrapperBackingProperty : 1
  );

  SWIFT_INLINE_BITFIELD(ParamDecl, VarDecl, 1 + NumDefaultArgumentKindBits,
    /// True if the type is implicitly specified in the source, but this has an
    /// apparently valid typeRepr.  This is used in accessors, which look like:
    ///    set (value) {
    /// but need to get the typeRepr from the property as a whole so Sema can
    /// resolve the type.
    IsTypeLocImplicit : 1,

    /// Information about a symbolic default argument, like #file.
    defaultArgumentKind : NumDefaultArgumentKindBits
  );

  SWIFT_INLINE_BITFIELD(SubscriptDecl, VarDecl, 2,
    StaticSpelling : 2
  );
  SWIFT_INLINE_BITFIELD(AbstractFunctionDecl, ValueDecl, 3+8+1+1+1+1+1+1+1+1,
    /// \see AbstractFunctionDecl::BodyKind
    BodyKind : 3,

    /// Import as member status.
    IAMStatus : 8,

    /// Whether the function has an implicit 'self' parameter.
    HasImplicitSelfDecl : 1,

    /// Whether we are overridden later.
    Overridden : 1,

    /// Whether the function body throws.
    Throws : 1,

    /// Whether this function requires a new vtable entry.
    NeedsNewVTableEntry : 1,

    /// Whether NeedsNewVTableEntry is valid.
    HasComputedNeedsNewVTableEntry : 1,

    /// Whether this member was synthesized as part of a derived
    /// protocol conformance.
    Synthesized : 1,

    /// Whether this member's body consists of a single expression.
    HasSingleExpressionBody : 1
  );

  SWIFT_INLINE_BITFIELD(FuncDecl, AbstractFunctionDecl, 1+2+1+1+2,
    /// Whether this function is a 'static' method.
    IsStatic : 1,

    /// Whether 'static' or 'class' was used.
    StaticSpelling : 2,

    /// Whether we are statically dispatched even if overridable
    ForcedStaticDispatch : 1,

    /// Whether this function has a dynamic Self return type.
    HasDynamicSelf : 1,

    /// Backing bits for 'self' access kind.
    SelfAccess : 2
  );

  SWIFT_INLINE_BITFIELD(AccessorDecl, FuncDecl, 4,
    /// The kind of accessor this is.
    AccessorKind : 4
  );

  SWIFT_INLINE_BITFIELD(ConstructorDecl, AbstractFunctionDecl, 3+2+2+1,
    /// The body initialization kind (+1), or zero if not yet computed.
    ///
    /// This value is cached but is not serialized, because it is a property
    /// of the definition of the constructor that is useful only to semantic
    /// analysis and SIL generation.
    ComputedBodyInitKind : 3,

    /// The kind of initializer we have.
    InitKind : 2,

    /// The failability of this initializer, which is an OptionalTypeKind.
    Failability : 2,

    /// Whether this initializer is a stub placed into a subclass to
    /// catch invalid delegations to a designated initializer not
    /// overridden by the subclass. A stub will always trap at runtime.
    ///
    /// Initializer stubs can be invoked from Objective-C or through
    /// the Objective-C runtime; there is no way to directly express
    /// an object construction that will invoke a stub.
    HasStubImplementation : 1
  );

  SWIFT_INLINE_BITFIELD_EMPTY(TypeDecl, ValueDecl);
  SWIFT_INLINE_BITFIELD_EMPTY(AbstractTypeParamDecl, TypeDecl);

  SWIFT_INLINE_BITFIELD_FULL(GenericTypeParamDecl, AbstractTypeParamDecl, 16+16,
    : NumPadBits,

    Depth : 16,
    Index : 16
  );

  SWIFT_INLINE_BITFIELD_EMPTY(GenericTypeDecl, TypeDecl);

  SWIFT_INLINE_BITFIELD(TypeAliasDecl, GenericTypeDecl, 1+1,
    /// Whether the typealias forwards perfectly to its underlying type.
    IsCompatibilityAlias : 1,
    /// Whether this was a global typealias synthesized by the debugger.
    IsDebuggerAlias : 1
  );

  SWIFT_INLINE_BITFIELD(NominalTypeDecl, GenericTypeDecl, 1+1,
    /// Whether we have already added implicitly-defined initializers
    /// to this declaration.
    AddedImplicitInitializers : 1,

    /// Whether there is are lazily-loaded conformances for this nominal type.
    HasLazyConformances : 1
  );

  SWIFT_INLINE_BITFIELD_FULL(ProtocolDecl, NominalTypeDecl, 1+1+1+1+1+1+1+2+1+8+16,
    /// Whether the \c RequiresClass bit is valid.
    RequiresClassValid : 1,

    /// Whether this is a class-bounded protocol.
    RequiresClass : 1,

    /// Whether the \c ExistentialConformsToSelf bit is valid.
    ExistentialConformsToSelfValid : 1,

    /// Whether the existential of this protocol conforms to itself.
    ExistentialConformsToSelf : 1,

    /// Whether the \c ExistentialTypeSupported bit is valid.
    ExistentialTypeSupportedValid : 1,

    /// Whether the existential of this protocol can be represented.
    ExistentialTypeSupported : 1,

    /// True if the protocol has requirements that cannot be satisfied (e.g.
    /// because they could not be imported from Objective-C).
    HasMissingRequirements : 1,

    /// The stage of the circularity check for this protocol.
    Circularity : 2,

    /// Whether we've computed the inherited protocols list yet.
    InheritedProtocolsValid : 1,

    : NumPadBits,

    /// If this is a compiler-known protocol, this will be a KnownProtocolKind
    /// value, plus one. Otherwise, it will be 0.
    KnownProtocol : 8, // '8' for speed. This only needs 6.

    /// The number of requirements in the requirement signature.
    NumRequirementsInSignature : 16
  );

  SWIFT_INLINE_BITFIELD(ClassDecl, NominalTypeDecl, 1+2+1+2+1+6+1+1+1+1,
    /// Whether this class requires all of its instance variables to
    /// have in-class initializers.
    RequiresStoredPropertyInits : 1,

    /// The stage of the inheritance circularity check for this class.
    Circularity : 2,

    /// Whether this class inherits its superclass's convenience initializers.
    InheritsSuperclassInits : 1,

    /// \see ClassDecl::ForeignKind
    RawForeignKind : 2,
    
    /// Whether this class contains a destructor decl.
    ///
    /// A fully type-checked class always contains a destructor member, even if
    /// it is implicit. This bit is used during parsing and type-checking to
    /// control inserting the implicit destructor.
    HasDestructorDecl : 1,

    /// Information about the class's ancestry.
    Ancestry : 6,

    /// Whether we have computed the above field or not.
    AncestryComputed : 1,

    HasMissingDesignatedInitializers : 1,
    HasMissingVTableEntries : 1,

    /// Whether instances of this class are incompatible
    /// with weak and unowned references.
    IsIncompatibleWithWeakReferences : 1
  );

  SWIFT_INLINE_BITFIELD(StructDecl, NominalTypeDecl, 1,
    /// True if this struct has storage for fields that aren't accessible in
    /// Swift.
    HasUnreferenceableStorage : 1
  );
  
  SWIFT_INLINE_BITFIELD(EnumDecl, NominalTypeDecl, 2+2+1,
    /// The stage of the raw type circularity check for this class.
    Circularity : 2,

    /// True if the enum has cases and at least one case has associated values.
    HasAssociatedValues : 2,
    /// True if the enum has at least one case that has some availability
    /// attribute.  A single bit because it's lazily computed along with the
    /// HasAssociatedValues bit.
    HasAnyUnavailableValues : 1
  );

  SWIFT_INLINE_BITFIELD(ModuleDecl, TypeDecl, 1+1+1+1+1+1+1+1,
    /// If the module was or is being compiled with `-enable-testing`.
    TestingEnabled : 1,

    /// If the module failed to load
    FailedToLoad : 1,

    /// Whether the module is resilient.
    ///
    /// \sa ResilienceStrategy
    RawResilienceStrategy : 1,

    /// Whether all imports have been resolved. Used to detect circular imports.
    HasResolvedImports : 1,

    /// If the module was or is being compiled with `-enable-private-imports`.
    PrivateImportsEnabled : 1,

    /// If the module is compiled with `-enable-implicit-dynamic`.
    ImplicitDynamicEnabled : 1,

    /// Whether the module is a system module.
    IsSystemModule : 1,

    /// Whether the module was imported from Clang (or, someday, maybe another
    /// language).
    IsNonSwiftModule : 1
  );

  SWIFT_INLINE_BITFIELD(PrecedenceGroupDecl, Decl, 1+2,
    /// Is this an assignment operator?
    IsAssignment : 1,

    /// The group's associativity.  A value of the Associativity enum.
    Associativity : 2
  );

  SWIFT_INLINE_BITFIELD(ImportDecl, Decl, 3+8,
    ImportKind : 3,

    /// The number of elements in this path.
    NumPathElements : 8
  );

  SWIFT_INLINE_BITFIELD(ExtensionDecl, Decl, 3+1,
    /// An encoding of the default and maximum access level for this extension.
    ///
    /// This is encoded as (1 << (maxAccess-1)) | (1 << (defaultAccess-1)),
    /// which works because the maximum is always greater than or equal to the
    /// default, and 'private' is never used. 0 represents an uncomputed value.
    DefaultAndMaxAccessLevel : 3,

    /// Whether there is are lazily-loaded conformances for this extension.
    HasLazyConformances : 1
  );

  SWIFT_INLINE_BITFIELD(IfConfigDecl, Decl, 1,
    /// Whether this decl is missing its closing '#endif'.
    HadMissingEnd : 1
  );

  SWIFT_INLINE_BITFIELD(PoundDiagnosticDecl, Decl, 1+1,
    /// `true` if the diagnostic is an error, `false` if it's a warning.
    IsError : 1,

    /// Whether this diagnostic has already been emitted.
    HasBeenEmitted : 1
  );

  SWIFT_INLINE_BITFIELD(MissingMemberDecl, Decl, 1+2,
    NumberOfFieldOffsetVectorEntries : 1,
    NumberOfVTableEntries : 2
  );

  } Bits;

  // Storage for the declaration attributes.
  DeclAttributes Attrs;
  
  /// The next declaration in the list of declarations within this
  /// member context.
  Decl *NextDecl = nullptr;
  
  friend class DeclIterator;
  friend class IterableDeclContext;
  friend class MemberLookupTable;

private:
  llvm::PointerUnion<DeclContext *, ASTContext *> Context;

  Decl(const Decl&) = delete;
  void operator=(const Decl&) = delete;

protected:

  Decl(DeclKind kind, llvm::PointerUnion<DeclContext *, ASTContext *> context)
    : Context(context) {
    Bits.OpaqueBits = 0;
    Bits.Decl.Kind = unsigned(kind);
    Bits.Decl.Invalid = false;
    Bits.Decl.Implicit = false;
    Bits.Decl.FromClang = false;
    Bits.Decl.EarlyAttrValidation = false;
    Bits.Decl.ValidationState = unsigned(ValidationState::Unchecked);
    Bits.Decl.EscapedFromIfConfig = false;
  }

  /// Get the Clang node associated with this declaration.
  ClangNode getClangNodeImpl() const;

  /// Set the Clang node associated with this declaration.
  void setClangNode(ClangNode Node);

  void updateClangNode(ClangNode node) {
    assert(hasClangNode());
    setClangNode(node);
  }
  friend class ClangImporter;

  DeclContext *getDeclContextForModule() const;

public:
  DeclKind getKind() const { return DeclKind(Bits.Decl.Kind); }

  /// Retrieve the name of the given declaration kind.
  ///
  /// This name should only be used for debugging dumps and other
  /// developer aids, and should never be part of a diagnostic or exposed
  /// to the user of the compiler in any way.
  static StringRef getKindName(DeclKind K);

  /// Retrieve the descriptive kind for this declaration.
  DescriptiveDeclKind getDescriptiveKind() const;

  /// Produce a name for the given descriptive declaration kind, which
  /// is suitable for use in diagnostics.
  static StringRef getDescriptiveKindName(DescriptiveDeclKind K);

  /// Whether swift users should be able to access this decl. For instance,
  /// var a.storage for lazy var a is an inaccessible decl. An inaccessible decl
  /// has to be implicit; but an implicit decl does not have to be inaccessible,
  /// for instance, self.
  bool isUserAccessible() const;

  /// Determine if the decl can have a comment.  If false, a comment will
  /// not be serialized.
  bool canHaveComment() const;

  LLVM_READONLY
  DeclContext *getDeclContext() const {
    if (auto dc = Context.dyn_cast<DeclContext *>())
      return dc;

    return getDeclContextForModule();
  }
  void setDeclContext(DeclContext *DC);

  /// Retrieve the innermost declaration context corresponding to this
  /// declaration, which will either be the declaration itself (if it's
  /// also a declaration context) or its declaration context.
  DeclContext *getInnermostDeclContext() const;

  /// Retrieve the module in which this declaration resides.
  LLVM_READONLY
  ModuleDecl *getModuleContext() const;

  /// getASTContext - Return the ASTContext that this decl lives in.
  LLVM_READONLY
  ASTContext &getASTContext() const {
    if (auto dc = Context.dyn_cast<DeclContext *>())
      return dc->getASTContext();

    return *Context.get<ASTContext *>();
  }

  const DeclAttributes &getAttrs() const {
    return Attrs;
  }

  DeclAttributes &getAttrs() {
    return Attrs;
  }

  /// Returns the starting location of the entire declaration.
  SourceLoc getStartLoc() const { return getSourceRange().Start; }

  /// Returns the end location of the entire declaration.
  SourceLoc getEndLoc() const { return getSourceRange().End; }

  /// Returns the preferred location when referring to declarations
  /// in diagnostics.
  SourceLoc getLoc() const;

  /// Returns the source range of the entire declaration.
  SourceRange getSourceRange() const;

  /// Returns the source range of the declaration including its attributes.
  SourceRange getSourceRangeIncludingAttrs() const;

  SourceLoc TrailingSemiLoc;

  LLVM_ATTRIBUTE_DEPRECATED(
      void dump() const LLVM_ATTRIBUTE_USED,
      "only for use within the debugger");
  LLVM_ATTRIBUTE_DEPRECATED(
      void dump(const char *filename) const LLVM_ATTRIBUTE_USED,
      "only for use within the debugger");
  void dump(raw_ostream &OS, unsigned Indent = 0) const;

  /// Pretty-print the given declaration.
  ///
  /// \param OS Output stream to which the declaration will be printed.
  void print(raw_ostream &OS) const;
  void print(raw_ostream &OS, const PrintOptions &Opts) const;

  /// Pretty-print the given declaration.
  ///
  /// \param Printer ASTPrinter object.
  ///
  /// \param Opts Options to control how pretty-printing is performed.
  ///
  /// \returns true if the declaration was printed or false if the print options
  /// required the declaration to be skipped from printing.
  bool print(ASTPrinter &Printer, const PrintOptions &Opts) const;

  /// Determine whether this declaration should be printed when
  /// encountered in its declaration context's list of members.
  bool shouldPrintInContext(const PrintOptions &PO) const;

  bool walk(ASTWalker &walker);

  /// Return whether this declaration has been determined invalid.
  bool isInvalid() const { return Bits.Decl.Invalid; }
  
  /// Mark this declaration invalid.
  void setInvalid(bool isInvalid = true) { Bits.Decl.Invalid = isInvalid; }

  /// Determine whether this declaration was implicitly generated by the
  /// compiler (rather than explicitly written in source code).
  bool isImplicit() const { return Bits.Decl.Implicit; }

  /// Mark this declaration as implicit.
  void setImplicit(bool implicit = true) { Bits.Decl.Implicit = implicit; }

  /// Whether we have already done early attribute validation.
  bool didEarlyAttrValidation() const { return Bits.Decl.EarlyAttrValidation; }

  /// Set whether we've performed early attribute validation.
  void setEarlyAttrValidation(bool validated = true) {
    Bits.Decl.EarlyAttrValidation = validated;
  }
  
  /// Get the validation state.
  ValidationState getValidationState() const {
    return ValidationState(Bits.Decl.ValidationState);
  }

private:
  friend class DeclValidationRAII;

  /// Set the validation state.
  void setValidationState(ValidationState VS) {
    assert(VS > getValidationState() && "Validation is unidirectional");
    Bits.Decl.ValidationState = unsigned(VS);
  }

public:
  /// Whether the declaration is in the middle of validation or not.
  bool isBeingValidated() const {
    switch (getValidationState()) {
    case ValidationState::Unchecked:
    case ValidationState::Checked:
      return false;
    case ValidationState::Checking:
    case ValidationState::CheckingWithValidSignature:
      return true;
    }
    llvm_unreachable("Unknown ValidationState");
  }

  /// Update the validation state for the declaration to allow access to the
  /// generic signature.
  void setSignatureIsValidated() {
    assert(getValidationState() == ValidationState::Checking);
    setValidationState(ValidationState::CheckingWithValidSignature);
  }

  bool hasValidationStarted() const {
    return getValidationState() > ValidationState::Unchecked;
  }

  /// Manually indicate that validation is complete for the declaration. For
  /// example: during importing, code synthesis, or derived conformances.
  ///
  /// For normal code validation, please use DeclValidationRAII instead.
  ///
  /// FIXME -- Everything should use DeclValidationRAII instead of this.
  void setValidationToChecked() {
    if (!isBeingValidated())
      Bits.Decl.ValidationState = unsigned(ValidationState::Checked);
  }

  bool escapedFromIfConfig() const {
    return Bits.Decl.EscapedFromIfConfig;
  }

  void setEscapedFromIfConfig(bool Escaped) {
    Bits.Decl.EscapedFromIfConfig = Escaped;
  }

  /// \returns the unparsed comment attached to this declaration.
  RawComment getRawComment() const;

  Optional<StringRef> getGroupName() const;

  Optional<StringRef> getSourceFileName() const;

  Optional<unsigned> getSourceOrder() const;

  /// \returns the brief comment attached to this declaration.
  StringRef getBriefComment() const;

  /// Returns true if there is a Clang AST node associated
  /// with self.
  bool hasClangNode() const {
    return Bits.Decl.FromClang;
  }

  /// Retrieve the Clang AST node from which this declaration was
  /// synthesized, if any.
  LLVM_READONLY
  ClangNode getClangNode() const {
    if (!Bits.Decl.FromClang)
      return ClangNode();

    return getClangNodeImpl();
  }

  /// Retrieve the Clang declaration from which this declaration was
  /// synthesized, if any.
  LLVM_READONLY
  const clang::Decl *getClangDecl() const {
    if (!Bits.Decl.FromClang)
      return nullptr;

    return getClangNodeImpl().getAsDecl();
  }

  /// Retrieve the Clang macro from which this declaration was
  /// synthesized, if any.
  LLVM_READONLY
  const clang::MacroInfo *getClangMacro() {
    if (!Bits.Decl.FromClang)
      return nullptr;

    return getClangNodeImpl().getAsMacro();
  }

  /// Return the GenericContext if the Decl has one.
  LLVM_READONLY
  const GenericContext *getAsGenericContext() const;

  bool isPrivateStdlibDecl(bool treatNonBuiltinProtocolsAsPublic = true) const;

  /// Whether this declaration is weak-imported.
  bool isWeakImported(ModuleDecl *fromModule,
                      AvailabilityContext fromContext) const;

  /// Returns true if the nature of this declaration allows overrides.
  /// Note that this does not consider whether it is final or whether
  /// the class it's on is final.
  ///
  /// If this returns true, the decl can be safely casted to ValueDecl.
  bool isPotentiallyOverridable() const;

  /// Emit a diagnostic tied to this declaration.
  template<typename ...ArgTypes>
  InFlightDiagnostic diagnose(
      Diag<ArgTypes...> ID,
      typename detail::PassArgument<ArgTypes>::type... Args) const {
    return getDiags().diagnose(this, ID, std::move(Args)...);
  }

  /// Retrieve the diagnostic engine for diagnostics emission.
  LLVM_READONLY
  DiagnosticEngine &getDiags() const;

  // Make vanilla new/delete illegal for Decls.
  void *operator new(size_t Bytes) = delete;
  void operator delete(void *Data) SWIFT_DELETE_OPERATOR_DELETED;

  // Only allow allocation of Decls using the allocator in ASTContext
  // or by doing a placement new.
  void *operator new(size_t Bytes, const ASTContext &C,
                     unsigned Alignment = alignof(Decl));
  void *operator new(size_t Bytes, void *Mem) { 
    assert(Mem); 
    return Mem; 
  }
};

/// Use RAII to track Decl validation progress and non-reentrancy.
class DeclValidationRAII {
  Decl *D;

public:
  DeclValidationRAII(const DeclValidationRAII &) = delete;
  DeclValidationRAII(DeclValidationRAII &&) = delete;
  void operator =(const DeclValidationRAII &) = delete;
  void operator =(DeclValidationRAII &&) = delete;

  DeclValidationRAII(Decl *decl) : D(decl) {
    D->setValidationState(Decl::ValidationState::Checking);
  }

  ~DeclValidationRAII() {
    D->setValidationState(Decl::ValidationState::Checked);
  }
};

/// Allocates memory for a Decl with the given \p baseSize. If necessary,
/// it includes additional space immediately preceding the Decl for a ClangNode.
/// \note \p baseSize does not need to include space for a ClangNode if
/// requested -- the necessary space will be added automatically.
template <typename DeclTy, typename AllocatorTy>
void *allocateMemoryForDecl(AllocatorTy &allocator, size_t baseSize,
                            bool includeSpaceForClangNode) {
  static_assert(alignof(DeclTy) >= sizeof(void *),
                "A pointer must fit in the alignment of the DeclTy!");

  size_t size = baseSize;
  if (includeSpaceForClangNode)
    size += alignof(DeclTy);

  void *mem = allocator.Allocate(size, alignof(DeclTy));
  if (includeSpaceForClangNode)
    mem = reinterpret_cast<char *>(mem) + alignof(DeclTy);
  return mem;
}

enum class RequirementReprKind : unsigned {
  /// A type bound T : P, where T is a type that depends on a generic
  /// parameter and P is some type that should bound T, either as a concrete
  /// supertype or a protocol to which T must conform.
  TypeConstraint,

  /// A same-type requirement T == U, where T and U are types that shall be
  /// equivalent.
  SameType,

  /// A layout bound T : L, where T is a type that depends on a generic
  /// parameter and L is some layout specification that should bound T.
  LayoutConstraint,

  // Note: there is code that packs this enum in a 2-bit bitfield.  Audit users
  // when adding enumerators.
};

/// A single requirement in a 'where' clause, which places additional
/// restrictions on the generic parameters or associated types of a generic
/// function, type, or protocol.
///
/// This always represents a requirement spelled in the source code.  It is
/// never generated implicitly.
///
/// \c GenericParamList assumes these are POD-like.
class RequirementRepr {
  SourceLoc SeparatorLoc;
  RequirementReprKind Kind : 2;
  bool Invalid : 1;
  TypeLoc FirstType;

  /// The second element represents the right-hand side of the constraint.
  /// It can be e.g. a type or a layout constraint.
  union {
    TypeLoc SecondType;
    LayoutConstraintLoc SecondLayout;
  };

  /// Set during deserialization; used to print out the requirements accurately
  /// for the generated interface.
  StringRef AsWrittenString;

  RequirementRepr(SourceLoc SeparatorLoc, RequirementReprKind Kind,
                  TypeLoc FirstType, TypeLoc SecondType)
    : SeparatorLoc(SeparatorLoc), Kind(Kind), Invalid(false),
      FirstType(FirstType), SecondType(SecondType) { }

  RequirementRepr(SourceLoc SeparatorLoc, RequirementReprKind Kind,
                  TypeLoc FirstType, LayoutConstraintLoc SecondLayout)
    : SeparatorLoc(SeparatorLoc), Kind(Kind), Invalid(false),
      FirstType(FirstType), SecondLayout(SecondLayout) { }

  void printImpl(ASTPrinter &OS, bool AsWritten) const;

public:
  /// Construct a new type-constraint requirement.
  ///
  /// \param Subject The type that must conform to the given protocol or
  /// composition, or be a subclass of the given class type.
  /// \param ColonLoc The location of the ':', or an invalid location if
  /// this requirement was implied.
  /// \param Constraint The protocol or protocol composition to which the
  /// subject must conform, or superclass from which the subject must inherit.
  static RequirementRepr getTypeConstraint(TypeLoc Subject,
                                           SourceLoc ColonLoc,
                                           TypeLoc Constraint) {
    return { ColonLoc, RequirementReprKind::TypeConstraint, Subject, Constraint };
  }

  /// Construct a new same-type requirement.
  ///
  /// \param FirstType The first type.
  /// \param EqualLoc The location of the '==' in the same-type constraint, or
  /// an invalid location if this requirement was implied.
  /// \param SecondType The second type.
  static RequirementRepr getSameType(TypeLoc FirstType,
                                     SourceLoc EqualLoc,
                                     TypeLoc SecondType) {
    return { EqualLoc, RequirementReprKind::SameType, FirstType, SecondType };
  }

  /// Construct a new layout-constraint requirement.
  ///
  /// \param Subject The type that must conform to the given layout 
  /// requirement.
  /// \param ColonLoc The location of the ':', or an invalid location if
  /// this requirement was implied.
  /// \param Layout The layout requirement to which the
  /// subject must conform.
  static RequirementRepr getLayoutConstraint(TypeLoc Subject,
                                             SourceLoc ColonLoc,
                                             LayoutConstraintLoc Layout) {
    return {ColonLoc, RequirementReprKind::LayoutConstraint, Subject,
            Layout};
  }

  /// Determine the kind of requirement
  RequirementReprKind getKind() const { return Kind; }

  /// Determine whether this requirement is invalid.
  bool isInvalid() const { return Invalid; }

  /// Mark this requirement invalid.
  void setInvalid() { Invalid = true; }

  /// For a type-bound requirement, return the subject of the
  /// conformance relationship.
  Type getSubject() const {
    assert(getKind() == RequirementReprKind::TypeConstraint ||
           getKind() == RequirementReprKind::LayoutConstraint);
    return FirstType.getType();
  }

  TypeRepr *getSubjectRepr() const {
    assert(getKind() == RequirementReprKind::TypeConstraint ||
           getKind() == RequirementReprKind::LayoutConstraint);
    return FirstType.getTypeRepr();
  }

  TypeLoc &getSubjectLoc() {
    assert(getKind() == RequirementReprKind::TypeConstraint ||
           getKind() == RequirementReprKind::LayoutConstraint);
    return FirstType;
  }

  const TypeLoc &getSubjectLoc() const {
    assert(getKind() == RequirementReprKind::TypeConstraint ||
           getKind() == RequirementReprKind::LayoutConstraint);
    return FirstType;
  }

  /// For a type-bound requirement, return the protocol or to which
  /// the subject conforms or superclass it inherits.
  Type getConstraint() const {
    assert(getKind() == RequirementReprKind::TypeConstraint);
    return SecondType.getType();
  }

  TypeRepr *getConstraintRepr() const {
    assert(getKind() == RequirementReprKind::TypeConstraint);
    return SecondType.getTypeRepr();
  }

  TypeLoc &getConstraintLoc() {
    assert(getKind() == RequirementReprKind::TypeConstraint);
    return SecondType;
  }

  const TypeLoc &getConstraintLoc() const {
    assert(getKind() == RequirementReprKind::TypeConstraint);
    return SecondType;
  }

  LayoutConstraint getLayoutConstraint() const {
    assert(getKind() == RequirementReprKind::LayoutConstraint);
    return SecondLayout.getLayoutConstraint();
  }

  LayoutConstraintLoc &getLayoutConstraintLoc() {
    assert(getKind() == RequirementReprKind::LayoutConstraint);
    return SecondLayout;
  }

  const LayoutConstraintLoc &getLayoutConstraintLoc() const {
    assert(getKind() == RequirementReprKind::LayoutConstraint);
    return SecondLayout;
  }

  /// Retrieve the first type of a same-type requirement.
  Type getFirstType() const {
    assert(getKind() == RequirementReprKind::SameType);
    return FirstType.getType();
  }

  TypeRepr *getFirstTypeRepr() const {
    assert(getKind() == RequirementReprKind::SameType);
    return FirstType.getTypeRepr();
  }

  TypeLoc &getFirstTypeLoc() {
    assert(getKind() == RequirementReprKind::SameType);
    return FirstType;
  }

  const TypeLoc &getFirstTypeLoc() const {
    assert(getKind() == RequirementReprKind::SameType);
    return FirstType;
  }

  /// Retrieve the second type of a same-type requirement.
  Type getSecondType() const {
    assert(getKind() == RequirementReprKind::SameType);
    return SecondType.getType();
  }

  TypeRepr *getSecondTypeRepr() const {
    assert(getKind() == RequirementReprKind::SameType);
    return SecondType.getTypeRepr();
  }

  TypeLoc &getSecondTypeLoc() {
    assert(getKind() == RequirementReprKind::SameType);
    return SecondType;
  }

  const TypeLoc &getSecondTypeLoc() const {
    assert(getKind() == RequirementReprKind::SameType);
    return SecondType;
  }

  /// Retrieve the location of the ':' or '==' in an explicitly-written
  /// conformance or same-type requirement respectively.
  SourceLoc getSeparatorLoc() const {
    return SeparatorLoc;
  }

  SourceRange getSourceRange() const {
    if (getKind() == RequirementReprKind::LayoutConstraint)
      return SourceRange(FirstType.getSourceRange().Start,
                         SecondLayout.getSourceRange().End);
    return SourceRange(FirstType.getSourceRange().Start,
                       SecondType.getSourceRange().End);
  }

  /// Retrieve the first or subject type representation from the \c repr,
  /// or \c nullptr if \c repr is null.
  static TypeRepr *getFirstTypeRepr(const RequirementRepr *repr) {
    if (!repr) return nullptr;
    return repr->FirstType.getTypeRepr();
  }

  /// Retrieve the second or constraint type representation from the \c repr,
  /// or \c nullptr if \c repr is null.
  static TypeRepr *getSecondTypeRepr(const RequirementRepr *repr) {
    if (!repr) return nullptr;
    assert(repr->getKind() == RequirementReprKind::TypeConstraint ||
           repr->getKind() == RequirementReprKind::SameType);
    return repr->SecondType.getTypeRepr();
  }

  LLVM_ATTRIBUTE_DEPRECATED(
      void dump() const LLVM_ATTRIBUTE_USED,
      "only for use within the debugger");
  void print(raw_ostream &OS) const;
  void print(ASTPrinter &Printer) const;
};
  
/// GenericParamList - A list of generic parameters that is part of a generic
/// function or type, along with extra requirements placed on those generic
/// parameters and types derived from them.
class GenericParamList final :
    private llvm::TrailingObjects<GenericParamList, GenericTypeParamDecl *> {
  friend TrailingObjects;

  SourceRange Brackets;
  unsigned NumParams;
  SourceLoc WhereLoc;
  MutableArrayRef<RequirementRepr> Requirements;

  GenericParamList *OuterParameters;

  SourceLoc TrailingWhereLoc;
  unsigned FirstTrailingWhereArg;

  GenericParamList(SourceLoc LAngleLoc,
                   ArrayRef<GenericTypeParamDecl *> Params,
                   SourceLoc WhereLoc,
                   MutableArrayRef<RequirementRepr> Requirements,
                   SourceLoc RAngleLoc);
  
  // Don't copy.
  GenericParamList(const GenericParamList &) = delete;
  GenericParamList &operator=(const GenericParamList &) = delete;
  
public:
  /// create - Create a new generic parameter list within the given AST context.
  ///
  /// \param Context The ASTContext in which the generic parameter list will
  /// be allocated.
  /// \param LAngleLoc The location of the opening angle bracket ('<')
  /// \param Params The list of generic parameters, which will be copied into
  /// ASTContext-allocated memory.
  /// \param RAngleLoc The location of the closing angle bracket ('>')
  static GenericParamList *create(ASTContext &Context,
                                  SourceLoc LAngleLoc,
                                  ArrayRef<GenericTypeParamDecl *> Params,
                                  SourceLoc RAngleLoc);

  /// create - Create a new generic parameter list and "where" clause within
  /// the given AST context.
  ///
  /// \param Context The ASTContext in which the generic parameter list will
  /// be allocated.
  /// \param LAngleLoc The location of the opening angle bracket ('<')
  /// \param Params The list of generic parameters, which will be copied into
  /// ASTContext-allocated memory.
  /// \param WhereLoc The location of the 'where' keyword, if any.
  /// \param Requirements The list of requirements, which will be copied into
  /// ASTContext-allocated memory.
  /// \param RAngleLoc The location of the closing angle bracket ('>')
  static GenericParamList *create(const ASTContext &Context,
                                  SourceLoc LAngleLoc,
                                  ArrayRef<GenericTypeParamDecl *> Params,
                                  SourceLoc WhereLoc,
                                  ArrayRef<RequirementRepr> Requirements,
                                  SourceLoc RAngleLoc);

  MutableArrayRef<GenericTypeParamDecl *> getParams() {
    return {getTrailingObjects<GenericTypeParamDecl *>(), NumParams};
  }

  ArrayRef<GenericTypeParamDecl *> getParams() const {
    return {getTrailingObjects<GenericTypeParamDecl *>(), NumParams};
  }

  using iterator = GenericTypeParamDecl **;
  using const_iterator = const GenericTypeParamDecl * const *;

  unsigned size() const { return NumParams; }
  iterator begin() { return getParams().begin(); }
  iterator end() { return getParams().end(); }
  const_iterator begin() const { return getParams().begin(); }
  const_iterator end() const { return getParams().end(); }

  /// Retrieve the location of the 'where' keyword, or an invalid
  /// location if 'where' was not present.
  SourceLoc getWhereLoc() const { return WhereLoc; }

  /// Retrieve the set of additional requirements placed on these
  /// generic parameters and types derived from them.
  ///
  /// This list may contain both explicitly-written requirements as well as
  /// implicitly-generated requirements, and may be non-empty even if no
  /// 'where' keyword is present.
  MutableArrayRef<RequirementRepr> getRequirements() { return Requirements; }

  /// Retrieve the set of additional requirements placed on these
  /// generic parameters and types derived from them.
  ///
  /// This list may contain both explicitly-written requirements as well as
  /// implicitly-generated requirements, and may be non-empty even if no
  /// 'where' keyword is present.
  ArrayRef<RequirementRepr> getRequirements() const { return Requirements; }

  /// Retrieve only those requirements that are written within the brackets,
  /// which does not include any requirements written in a trailing where
  /// clause.
  ArrayRef<RequirementRepr> getNonTrailingRequirements() const {
    return Requirements.slice(0, FirstTrailingWhereArg);
  }

  /// Retrieve only those requirements written in a trailing where
  /// clause.
  ArrayRef<RequirementRepr> getTrailingRequirements() const {
    return Requirements.slice(FirstTrailingWhereArg);
  }

  /// Determine whether the generic parameters have a trailing where clause.
  bool hasTrailingWhereClause() const {
    return FirstTrailingWhereArg < Requirements.size();
  }

  /// Add a trailing 'where' clause to the list of requirements.
  ///
  /// Trailing where clauses are written outside the angle brackets, after the
  /// main part of a declaration's signature.
  void addTrailingWhereClause(ASTContext &ctx, SourceLoc trailingWhereLoc,
                              ArrayRef<RequirementRepr> trailingRequirements);
  
  /// Retrieve the outer generic parameter list.
  ///
  /// This is used for extensions of nested types, and in SIL mode, where a
  /// single lexical context can have multiple logical generic parameter
  /// lists.
  GenericParamList *getOuterParameters() const { return OuterParameters; }

  /// Set the outer generic parameter list. See \c getOuterParameters
  /// for more information.
  void setOuterParameters(GenericParamList *Outer) { OuterParameters = Outer; }

  SourceLoc getLAngleLoc() const { return Brackets.Start; }
  SourceLoc getRAngleLoc() const { return Brackets.End; }

  SourceRange getSourceRange() const { return Brackets; }

  /// Retrieve the source range covering the where clause.
  SourceRange getWhereClauseSourceRange() const {
    if (WhereLoc.isInvalid())
      return SourceRange();

    auto endLoc = Requirements[FirstTrailingWhereArg-1].getSourceRange().End;
    return SourceRange(WhereLoc, endLoc);
  }

  /// Retrieve the source range covering the trailing where clause.
  SourceRange getTrailingWhereClauseSourceRange() const {
    if (!hasTrailingWhereClause())
      return SourceRange();

    return SourceRange(TrailingWhereLoc,
                       Requirements.back().getSourceRange().End);
  }

  /// Configure the depth of the generic parameters in this list.
  void setDepth(unsigned depth);

  /// Create a copy of the generic parameter list and all of its generic
  /// parameter declarations. The copied generic parameters are re-parented
  /// to the given DeclContext.
  GenericParamList *clone(DeclContext *dc) const;

  void print(raw_ostream &OS);
  void dump();
};
  
/// A trailing where clause.
class alignas(RequirementRepr) TrailingWhereClause final :
    private llvm::TrailingObjects<TrailingWhereClause, RequirementRepr> {
  friend TrailingObjects;

  SourceLoc WhereLoc;

  /// The number of requirements. The actual requirements are tail-allocated.
  unsigned NumRequirements;

  TrailingWhereClause(SourceLoc whereLoc,
                      ArrayRef<RequirementRepr> requirements);

public:
  /// Create a new trailing where clause with the given set of requirements.
  static TrailingWhereClause *create(ASTContext &ctx, SourceLoc whereLoc,
                                     ArrayRef<RequirementRepr> requirements);

  /// Retrieve the location of the 'where' keyword.
  SourceLoc getWhereLoc() const { return WhereLoc; }

  /// Retrieve the set of requirements.
  MutableArrayRef<RequirementRepr> getRequirements() {
    return {getTrailingObjects<RequirementRepr>(), NumRequirements};
  }

  /// Retrieve the set of requirements.
  ArrayRef<RequirementRepr> getRequirements() const {
    return {getTrailingObjects<RequirementRepr>(), NumRequirements};
  }

  /// Compute the source range containing this trailing where clause.
  SourceRange getSourceRange() const {
    return SourceRange(WhereLoc,
                       getRequirements().back().getSourceRange().End);
  }
};

// A private class for forcing exact field layout.
class alignas(8) _GenericContext {
// Not really public. See GenericContext.
public:
  GenericParamList *GenericParams = nullptr;

  /// The trailing where clause.
  ///
  /// Note that this is not currently serialized, because semantic analysis
  /// moves the trailing where clause into the generic parameter list.
  TrailingWhereClause *TrailingWhere = nullptr;

  /// The generic signature or environment of this declaration.
  ///
  /// When this declaration stores only a signature, the generic
  /// environment will be lazily loaded.
  mutable llvm::PointerUnion<GenericSignature *, GenericEnvironment *>
    GenericSigOrEnv;
};

class GenericContext : private _GenericContext, public DeclContext {
  /// Lazily populate the generic environment.
  GenericEnvironment *getLazyGenericEnvironmentSlow() const;

protected:
  GenericContext(DeclContextKind Kind, DeclContext *Parent)
    : _GenericContext(), DeclContext(Kind, Parent) { }

public:
  /// Retrieve the set of parameters to a generic context, or null if
  /// this context is not generic.
  GenericParamList *getGenericParams() const { return GenericParams; }

  void setGenericParams(GenericParamList *GenericParams);

  /// Determine whether this context has generic parameters
  /// of its own.
  bool isGeneric() const { return GenericParams != nullptr; }

  /// Retrieve the trailing where clause for this extension, if any.
  TrailingWhereClause *getTrailingWhereClause() const {
    return TrailingWhere;
  }

  /// Set the trailing where clause for this extension.
  void setTrailingWhereClause(TrailingWhereClause *trailingWhereClause) {
    TrailingWhere = trailingWhereClause;
  }

  /// Retrieve the generic signature for this context.
  GenericSignature *getGenericSignature() const;

  /// Retrieve the generic context for this context.
  GenericEnvironment *getGenericEnvironment() const;

  /// Retrieve the innermost generic parameter types.
  TypeArrayView<GenericTypeParamType> getInnermostGenericParamTypes() const;

  /// Retrieve the generic requirements.
  ArrayRef<Requirement> getGenericRequirements() const;

  /// Set a lazy generic environment.
  void setLazyGenericEnvironment(LazyMemberLoader *lazyLoader,
                                 GenericSignature *genericSig,
                                 uint64_t genericEnvData);

  /// Whether this generic context has a lazily-created generic environment
  /// that has not yet been constructed.
  bool hasLazyGenericEnvironment() const;

  /// Set the generic context of this context.
  void setGenericEnvironment(GenericEnvironment *genericEnv);

  /// Retrieve the position of any where clause for this context's
  /// generic parameters.
  SourceRange getGenericTrailingWhereClauseSourceRange() const;
};
static_assert(sizeof(_GenericContext) + sizeof(DeclContext) ==
              sizeof(GenericContext), "Please add fields to _GenericContext");

/// Describes what kind of name is being imported.
///
/// If the enumerators here are changed, make sure to update all diagnostics
/// using ImportKind as a select index.
enum class ImportKind : uint8_t {
  Module = 0,
  Type,
  Struct,
  Class,
  Enum,
  Protocol,
  Var,
  Func
};

/// ImportDecl - This represents a single import declaration, e.g.:
///   import Swift
///   import typealias Swift.Int
class ImportDecl final : public Decl,
    private llvm::TrailingObjects<ImportDecl, std::pair<Identifier,SourceLoc>> {
  friend TrailingObjects;

public:
  typedef std::pair<Identifier, SourceLoc> AccessPathElement;

private:
  SourceLoc ImportLoc;
  SourceLoc KindLoc;

  /// The resolved module.
  ModuleDecl *Mod = nullptr;
  /// The resolved decls if this is a decl import.
  ArrayRef<ValueDecl *> Decls;

  ImportDecl(DeclContext *DC, SourceLoc ImportLoc, ImportKind K,
             SourceLoc KindLoc, ArrayRef<AccessPathElement> Path);

public:
  static ImportDecl *create(ASTContext &C, DeclContext *DC,
                            SourceLoc ImportLoc, ImportKind Kind,
                            SourceLoc KindLoc,
                            ArrayRef<AccessPathElement> Path,
                            ClangNode ClangN = ClangNode());

  /// Returns the import kind that is most appropriate for \p VD.
  ///
  /// Note that this will never return \c Type; an imported typealias will use
  /// the more specific kind from its underlying type.
  static ImportKind getBestImportKind(const ValueDecl *VD);

  /// Returns the most appropriate import kind for the given list of decls.
  ///
  /// If the list is non-homogeneous, or if there is more than one decl that
  /// cannot be overloaded, returns None.
  static Optional<ImportKind> findBestImportKind(ArrayRef<ValueDecl *> Decls);

  ArrayRef<AccessPathElement> getFullAccessPath() const {
    return {getTrailingObjects<AccessPathElement>(),
            static_cast<size_t>(Bits.ImportDecl.NumPathElements)};
  }

  ArrayRef<AccessPathElement> getModulePath() const {
    auto result = getFullAccessPath();
    if (getImportKind() != ImportKind::Module)
      result = result.slice(0, result.size()-1);
    return result;
  }

  ArrayRef<AccessPathElement> getDeclPath() const {
    if (getImportKind() == ImportKind::Module)
      return {};
    return getFullAccessPath().back();
  }

  ImportKind getImportKind() const {
    return static_cast<ImportKind>(Bits.ImportDecl.ImportKind);
  }

  bool isExported() const {
    return getAttrs().hasAttribute<ExportedAttr>();
  }

  ModuleDecl *getModule() const { return Mod; }
  void setModule(ModuleDecl *M) { Mod = M; }

  ArrayRef<ValueDecl *> getDecls() const { return Decls; }
  void setDecls(ArrayRef<ValueDecl *> Ds) { Decls = Ds; }

  const clang::Module *getClangModule() const {
    return getClangNode().getClangModule();
  }

  SourceLoc getStartLoc() const { return ImportLoc; }
  SourceLoc getLoc() const { return getFullAccessPath().front().second; }
  SourceRange getSourceRange() const {
    return SourceRange(ImportLoc, getFullAccessPath().back().second);
  }
  SourceLoc getKindLoc() const { return KindLoc; }

  static bool classof(const Decl *D) {
    return D->getKind() == DeclKind::Import;
  }
};

/// ExtensionDecl - This represents a type extension containing methods
/// associated with the type.  This is not a ValueDecl and has no Type because
/// there are no runtime values of the Extension's type.  
class ExtensionDecl final : public GenericContext, public Decl,
                            public IterableDeclContext {
  SourceLoc ExtensionLoc;  // Location of 'extension' keyword.
  SourceRange Braces;

  /// The type being extended.
  TypeLoc ExtendedType;

  /// The nominal type being extended.
  NominalTypeDecl *ExtendedNominal = nullptr;

  MutableArrayRef<TypeLoc> Inherited;

  /// The next extension in the linked list of extensions.
  ///
  /// The bit indicates whether this extension has been resolved to refer to
  /// a known nominal type.
  llvm::PointerIntPair<ExtensionDecl *, 1, bool> NextExtension
    = {nullptr, false};

  /// Note that we have added a member into the iterable declaration context.
  void addedMember(Decl *member);

  friend class ExtensionIterator;
  friend class NominalTypeDecl;
  friend class MemberLookupTable;
  friend class ConformanceLookupTable;
  friend class IterableDeclContext;

  ExtensionDecl(SourceLoc extensionLoc, TypeLoc extendedType,
                MutableArrayRef<TypeLoc> inherited,
                DeclContext *parent,
                TrailingWhereClause *trailingWhereClause);

  /// Retrieve the conformance loader (if any), and removing it in the
  /// same operation. The caller is responsible for loading the
  /// conformances.
  std::pair<LazyMemberLoader *, uint64_t> takeConformanceLoader() {
    if (!Bits.ExtensionDecl.HasLazyConformances)
      return { nullptr, 0 };

    return takeConformanceLoaderSlow();
  }

  /// Slow path for \c takeConformanceLoader().
  std::pair<LazyMemberLoader *, uint64_t> takeConformanceLoaderSlow();

  friend class ExtendedNominalRequest;
public:
  using Decl::getASTContext;

  /// Create a new extension declaration.
  static ExtensionDecl *create(ASTContext &ctx, SourceLoc extensionLoc,
                               TypeLoc extendedType,
                               MutableArrayRef<TypeLoc> inherited,
                               DeclContext *parent,
                               TrailingWhereClause *trailingWhereClause,
                               ClangNode clangNode = ClangNode());

  SourceLoc getStartLoc() const { return ExtensionLoc; }
  SourceLoc getLoc() const { return ExtensionLoc; }
  SourceRange getSourceRange() const {
    return { ExtensionLoc, Braces.End };
  }

  SourceRange getBraces() const { return Braces; }
  void setBraces(SourceRange braces) { Braces = braces; }

  /// Retrieve the type being extended.
  ///
  /// Only use this entry point when the complete type, as spelled in the source,
  /// is required. For most clients, \c getExtendedNominal(), which provides
  /// only the \c NominalTypeDecl, will suffice.
  Type getExtendedType() const { return ExtendedType.getType(); }

  /// Retrieve the nominal type declaration that is being extended.
  NominalTypeDecl *getExtendedNominal() const;

  /// Determine whether this extension has already been bound to a nominal
  /// type declaration.
  bool alreadyBoundToNominal() const { return NextExtension.getInt(); }

  /// Retrieve the extended type location.
  TypeLoc &getExtendedTypeLoc() { return ExtendedType; }

  /// Retrieve the extended type location.
  const TypeLoc &getExtendedTypeLoc() const { return ExtendedType; }

  /// Retrieve the set of protocols that this type inherits (i.e,
  /// explicitly conforms to).
  MutableArrayRef<TypeLoc> getInherited() { return Inherited; }
  ArrayRef<TypeLoc> getInherited() const { return Inherited; }

  void setInherited(MutableArrayRef<TypeLoc> i) { Inherited = i; }

  /// Whether we have fully checked the extension signature.
  bool hasValidSignature() const {
    return getValidationState() > ValidationState::CheckingWithValidSignature;
  }

  void createGenericParamsIfMissing(NominalTypeDecl *nominal);

  bool hasDefaultAccessLevel() const {
    return Bits.ExtensionDecl.DefaultAndMaxAccessLevel != 0;
  }

  uint8_t getDefaultAndMaxAccessLevelBits() const {
    return Bits.ExtensionDecl.DefaultAndMaxAccessLevel;
  }
  void setDefaultAndMaxAccessLevelBits(AccessLevel defaultAccess,
                                       AccessLevel maxAccess) {
    Bits.ExtensionDecl.DefaultAndMaxAccessLevel =
      (1 << (static_cast<unsigned>(defaultAccess) - 1)) |
      (1 << (static_cast<unsigned>(maxAccess) - 1));
  }

  AccessLevel getDefaultAccessLevel() const;
  AccessLevel getMaxAccessLevel() const;

  void setDefaultAndMaxAccess(AccessLevel defaultAccess,
                              AccessLevel maxAccess) {
    assert(!hasDefaultAccessLevel() && "default access level already set");
    assert(maxAccess >= defaultAccess);
    assert(maxAccess != AccessLevel::Private && "private not valid");
    assert(defaultAccess != AccessLevel::Private && "private not valid");
    setDefaultAndMaxAccessLevelBits(defaultAccess, maxAccess);
    assert(getDefaultAccessLevel() == defaultAccess && "not enough bits");
    assert(getMaxAccessLevel() == maxAccess && "not enough bits");
  }

  void setConformanceLoader(LazyMemberLoader *resolver, uint64_t contextData);

  /// Determine whether this is a constrained extension, which adds additional
  /// requirements beyond those of the nominal type.
  bool isConstrainedExtension() const;
  
  /// Determine whether this extension context is interchangeable with the
  /// original nominal type context.
  ///
  /// False if any of the following properties hold:
  /// - the extension is defined in a different module from the original
  ///   nominal type decl,
  /// - the extension is constrained, or
  /// - the extension is to a protocol.
  /// FIXME: In a world where protocol extensions are dynamically dispatched,
  /// "extension is to a protocol" would no longer be a reason to use the
  /// extension mangling, because an extension method implementation could be
  /// resiliently moved into the original protocol itself.
  bool isEquivalentToExtendedContext() const;

  // Implement isa/cast/dyncast/etc.
  static bool classof(const Decl *D) {
    return D->getKind() == DeclKind::Extension;
  }
  static bool classof(const DeclContext *C) {
    if (auto D = C->getAsDecl())
      return classof(D);
    return false;
  }
  static bool classof(const IterableDeclContext *C) {
    return C->getIterableContextKind() 
             == IterableDeclContextKind::ExtensionDecl;
  }

  using DeclContext::operator new;
};

/// Iterator that walks the extensions of a particular type.
class ExtensionIterator {
  ExtensionDecl *current;

public:
  ExtensionIterator() : current() { }
  explicit ExtensionIterator(ExtensionDecl *current) : current(current) { }

  ExtensionDecl *operator*() const { return current; }
  ExtensionDecl *operator->() const { return current; }

  ExtensionIterator &operator++() {
    current = current->NextExtension.getPointer();
    return *this;
  }

  ExtensionIterator operator++(int) {
    ExtensionIterator tmp = *this;
    ++(*this);
    return tmp;
  }

  friend bool operator==(ExtensionIterator x, ExtensionIterator y) {
    return x.current == y.current;
  }

  friend bool operator!=(ExtensionIterator x, ExtensionIterator y) {
    return x.current != y.current;
  }
};

/// Range that covers a set of extensions.
class ExtensionRange {
  ExtensionIterator first;
  ExtensionIterator last;

public:

  ExtensionRange(ExtensionIterator first, ExtensionIterator last)
    : first(first), last(last) { }

  typedef ExtensionIterator iterator;
  iterator begin() const { return first; }
  iterator end() const { return last; }
};
  
  
/// This represents one entry in a PatternBindingDecl, which are pairs of
/// Pattern and Initialization expression.  The pattern is always present, but
/// the initializer can be null if there is none.
class PatternBindingEntry {
  enum class Flags {
    Checked = 1 << 0,
    Removed = 1 << 1,
    /// Whether the contents of this initializer were subsumed by
    /// some other initialization, e.g., a lazy property's initializer
    /// gets subsumed by the getter body.
    Subsumed    = 1 << 2
  };
  llvm::PointerIntPair<Pattern *, 3, OptionSet<Flags>> PatternAndFlags;

  struct ExprAndEqualLoc {
    // When the initializer is removed we don't actually clear the pointer
    // because we might need to get initializer's source range. Since the
    // initializer is ASTContext-allocated it is safe.
    Expr *Node;
    /// The location of the equal '=' token.
    SourceLoc EqualLoc;
  };

  union {
    /// The initializer expression and its '=' token loc.
    ExprAndEqualLoc InitExpr;

    /// The text of the initializer expression if deserialized from a module.
    StringRef InitStringRepresentation;
  };

  /// The initializer context used for this pattern binding entry.
  llvm::PointerIntPair<DeclContext *, 1, bool> InitContextAndIsText;

  friend class PatternBindingInitializer;

public:
  PatternBindingEntry(Pattern *P, SourceLoc EqualLoc, Expr *E,
                      DeclContext *InitContext)
    : PatternAndFlags(P, {}), InitExpr({E, EqualLoc}),
      InitContextAndIsText({InitContext, false}) {
  }

  Pattern *getPattern() const { return PatternAndFlags.getPointer(); }
  void setPattern(Pattern *P) { PatternAndFlags.setPointer(P); }

  /// Whether the given pattern binding entry is initialized.
  bool isInitialized() const;

  Expr *getInit() const {
    if (PatternAndFlags.getInt().contains(Flags::Removed) ||
        InitContextAndIsText.getInt())
      return nullptr;
    return InitExpr.Node;
  }
  /// Retrieve the initializer if it should be executed to initialize this
  /// particular pattern binding.
  Expr *getExecutableInit() const {
    return isInitializerSubsumed() ? nullptr : getInit();
  }
  SourceRange getOrigInitRange() const;
  void setInit(Expr *E);

  /// Gets the text of the initializer expression, stripping out inactive
  /// branches of any #ifs inside the expression.
  StringRef getInitStringRepresentation(SmallVectorImpl<char> &scratch) const;

  /// Sets the initializer string representation to the string that was
  /// deserialized from a partial module.
  void setInitStringRepresentation(StringRef str) {
    InitStringRepresentation = str;
    InitContextAndIsText.setInt(true);
  }

  /// Whether this pattern entry can generate a string representation of its
  /// initializer expression.
  bool hasInitStringRepresentation() const;

  /// Retrieve the location of the equal '=' token.
  SourceLoc getEqualLoc() const {
    return InitContextAndIsText.getInt() ? SourceLoc() : InitExpr.EqualLoc;
  }

  /// Set the location of the equal '=' token.
  void setEqualLoc(SourceLoc equalLoc) {
    assert(!InitContextAndIsText.getInt() &&
           "cannot set equal loc for textual initializer");
    InitExpr.EqualLoc = equalLoc;
  }

  /// Retrieve the initializer as it was written in the source.
  Expr *getInitAsWritten() const {
    return InitContextAndIsText.getInt() ? nullptr : InitExpr.Node;
  }

  bool isInitializerChecked() const {
    return PatternAndFlags.getInt().contains(Flags::Checked);
  }
  void setInitializerChecked() {
    PatternAndFlags.setInt(PatternAndFlags.getInt() | Flags::Checked);
  }

  bool isInitializerSubsumed() const {
    return PatternAndFlags.getInt().contains(Flags::Subsumed);
  }
  void setInitializerSubsumed() {
    PatternAndFlags.setInt(PatternAndFlags.getInt() | Flags::Subsumed);
  }

  // Return the first variable initialized by this pattern.
  VarDecl *getAnchoringVarDecl() const;

  // Retrieve the declaration context for the initializer.
  DeclContext *getInitContext() const {
    return InitContextAndIsText.getPointer();
  }

  /// Override the initializer context.
  void setInitContext(DeclContext *dc) {
    InitContextAndIsText.setPointer(dc);
  }

  /// Retrieve the source range covered by this pattern binding.
  ///
  /// \param omitAccessors Whether the computation should omit the accessors
  /// from the source range.
  SourceRange getSourceRange(bool omitAccessors = false) const;
};

/// This decl contains a pattern and optional initializer for a set
/// of one or more VarDecls declared together.
///
/// For example, in
/// \code
///   var (a, b) = foo(), (c,d) = bar()
/// \endcode
///
/// this includes two entries in the pattern list.  The first contains the
/// pattern "(a, b)" and the initializer "foo()".  The second contains the
/// pattern "(c, d)" and the initializer "bar()".
///
class PatternBindingDecl final : public Decl,
    private llvm::TrailingObjects<PatternBindingDecl, PatternBindingEntry> {
  friend TrailingObjects;

  SourceLoc StaticLoc; ///< Location of the 'static/class' keyword, if present.
  SourceLoc VarLoc;    ///< Location of the 'var' keyword.

  friend class Decl;
  
  PatternBindingDecl(SourceLoc StaticLoc, StaticSpellingKind StaticSpelling,
                     SourceLoc VarLoc, unsigned NumPatternEntries,
                     DeclContext *Parent);

public:
  static PatternBindingDecl *create(ASTContext &Ctx, SourceLoc StaticLoc,
                                    StaticSpellingKind StaticSpelling,
                                    SourceLoc VarLoc,
                                    ArrayRef<PatternBindingEntry> PatternList,
                                    DeclContext *Parent);

  static PatternBindingDecl *create(ASTContext &Ctx, SourceLoc StaticLoc,
                                    StaticSpellingKind StaticSpelling,
                                    SourceLoc VarLoc, Pattern *Pat,
                                    SourceLoc EqualLoc, Expr *E,
                                    DeclContext *Parent);

  static PatternBindingDecl *createImplicit(ASTContext &Ctx,
                                            StaticSpellingKind StaticSpelling,
                                            Pattern *Pat, Expr *E,
                                            DeclContext *Parent,
                                            SourceLoc VarLoc = SourceLoc());

  static PatternBindingDecl *createDeserialized(
                               ASTContext &Ctx, SourceLoc StaticLoc,
                               StaticSpellingKind StaticSpelling,
                               SourceLoc VarLoc,
                               unsigned NumPatternEntries,
                               DeclContext *Parent);

  SourceLoc getStartLoc() const {
    return StaticLoc.isValid() ? StaticLoc : VarLoc;
  }
  SourceLoc getLoc() const { return VarLoc; }
  SourceRange getSourceRange() const;

  unsigned getNumPatternEntries() const {
    return Bits.PatternBindingDecl.NumPatternEntries;
  }
  
  ArrayRef<PatternBindingEntry> getPatternList() const {
    return const_cast<PatternBindingDecl*>(this)->getMutablePatternList();
  }

  void setInitStringRepresentation(unsigned i, StringRef str) {
    getMutablePatternList()[i].setInitStringRepresentation(str);
  }

  /// Whether the given pattern entry is initialized.
  bool isInitialized(unsigned i) const {
    return getPatternList()[i].isInitialized();
  }

  Expr *getInit(unsigned i) const {
    return getPatternList()[i].getInit();
  }
  Expr *getExecutableInit(unsigned i) const {
    return getPatternList()[i].getExecutableInit();
  }
  
  SourceRange getOrigInitRange(unsigned i) const {
    return getPatternList()[i].getOrigInitRange();
  }

  void setInit(unsigned i, Expr *E) {
    getMutablePatternList()[i].setInit(E);
  }

  Pattern *getPattern(unsigned i) const {
    return getPatternList()[i].getPattern();
  }
  
  void setPattern(unsigned i, Pattern *Pat, DeclContext *InitContext);

  /// Given that this PBD is the parent pattern for the specified VarDecl,
  /// return the entry of the VarDecl in our PatternList.  For example, in:
  ///
  ///   let (a,b) = foo(), (c,d) = bar()
  ///
  /// "a" and "b" will have index 0, since they correspond to the first pattern,
  /// and "c" and "d" will have index 1 since they correspond to the second one.
  unsigned getPatternEntryIndexForVarDecl(const VarDecl *VD) const;
  
  /// Return the PatternEntry (a pattern + initializer pair) for the specified
  /// VarDecl.
  const PatternBindingEntry &getPatternEntryForVarDecl(
    const VarDecl *VD) const {
    return getPatternList()[getPatternEntryIndexForVarDecl(VD)];
  }
  
  bool isInitializerChecked(unsigned i) const {
    return getPatternList()[i].isInitializerChecked();
  }

  void setInitializerChecked(unsigned i) {
    getMutablePatternList()[i].setInitializerChecked();
  }

  bool isInitializerSubsumed(unsigned i) const {
    return getPatternList()[i].isInitializerSubsumed();
  }

  void setInitializerSubsumed(unsigned i) {
    getMutablePatternList()[i].setInitializerSubsumed();
  }
  
  /// Does this binding declare something that requires storage?
  bool hasStorage() const;

  /// Determines whether this binding either has an initializer expression, or is
  /// default initialized, without performing any type checking on it.
  bool isDefaultInitializable() const {
    for (unsigned i = 0, e = getNumPatternEntries(); i < e; ++i)
      if (!isDefaultInitializable(i))
        return false;

    return true;
  }

  /// Can the pattern at index i be default initialized?
  bool isDefaultInitializable(unsigned i) const;
  
  /// When the pattern binding contains only a single variable with no
  /// destructuring, retrieve that variable.
  VarDecl *getSingleVar() const;

  bool isStatic() const { return Bits.PatternBindingDecl.IsStatic; }
  void setStatic(bool s) { Bits.PatternBindingDecl.IsStatic = s; }
  SourceLoc getStaticLoc() const { return StaticLoc; }
  /// \returns the way 'static'/'class' was spelled in the source.
  StaticSpellingKind getStaticSpelling() const {
    return static_cast<StaticSpellingKind>(
        Bits.PatternBindingDecl.StaticSpelling);
  }
  /// \returns the way 'static'/'class' should be spelled for this declaration.
  StaticSpellingKind getCorrectStaticSpelling() const;

  static bool classof(const Decl *D) {
    return D->getKind() == DeclKind::PatternBinding;
  }

private:
  MutableArrayRef<PatternBindingEntry> getMutablePatternList() {
    // Pattern entries are tail allocated.
    return {getTrailingObjects<PatternBindingEntry>(), getNumPatternEntries()};
  }
};
  
/// TopLevelCodeDecl - This decl is used as a container for top-level
/// expressions and statements in the main module.  It is always a direct
/// child of a SourceFile.  The primary reason for building these is to give
/// top-level statements a DeclContext which is distinct from the file itself.
/// This, among other things, makes it easier to distinguish between local
/// top-level variables (which are not live past the end of the statement) and
/// global variables.
class TopLevelCodeDecl : public DeclContext, public Decl {
  BraceStmt *Body;

public:
  TopLevelCodeDecl(DeclContext *Parent, BraceStmt *Body = nullptr)
    : DeclContext(DeclContextKind::TopLevelCodeDecl, Parent),
      Decl(DeclKind::TopLevelCode, Parent),
      Body(Body) {}

  BraceStmt *getBody() const { return Body; }
  void setBody(BraceStmt *b) { Body = b; }

  SourceLoc getStartLoc() const;
  SourceLoc getLoc() const { return getStartLoc(); }
  SourceRange getSourceRange() const;

  static bool classof(const Decl *D) {
    return D->getKind() == DeclKind::TopLevelCode;
  }
  static bool classof(const DeclContext *C) {
    if (auto D = C->getAsDecl())
      return classof(D);
    return false;
  }
  
  using DeclContext::operator new;
};

/// SerializedTopLevelCodeDeclContext - This represents what was originally a
/// TopLevelCodeDecl during serialization. It is preserved only to maintain the
/// correct AST structure and remangling after deserialization.
class SerializedTopLevelCodeDeclContext : public SerializedLocalDeclContext {
public:
  SerializedTopLevelCodeDeclContext(DeclContext *Parent)
    : SerializedLocalDeclContext(LocalDeclContextKind::TopLevelCodeDecl,
                                 Parent) {}
  static bool classof(const DeclContext *DC) {
    if (auto LDC = dyn_cast<SerializedLocalDeclContext>(DC))
      return LDC->getLocalDeclContextKind() ==
        LocalDeclContextKind::TopLevelCodeDecl;
    return false;
  }
};

/// IfConfigDecl - This class represents #if/#else/#endif blocks.
/// Active and inactive block members are stored separately, with the intention
/// being that active members will be handed back to the enclosing context.
class IfConfigDecl : public Decl {
  /// An array of clauses controlling each of the #if/#elseif/#else conditions.
  /// The array is ASTContext allocated.
  ArrayRef<IfConfigClause> Clauses;
  SourceLoc EndLoc;
public:
  
  IfConfigDecl(DeclContext *Parent, ArrayRef<IfConfigClause> Clauses,
               SourceLoc EndLoc, bool HadMissingEnd)
    : Decl(DeclKind::IfConfig, Parent), Clauses(Clauses), EndLoc(EndLoc)
  {
    Bits.IfConfigDecl.HadMissingEnd = HadMissingEnd;
  }

  ArrayRef<IfConfigClause> getClauses() const { return Clauses; }

  /// Return the active clause, or null if there is no active one.
  const IfConfigClause *getActiveClause() const {
    for (auto &Clause : Clauses)
      if (Clause.isActive) return &Clause;
    return nullptr;
  }

  const ArrayRef<ASTNode> getActiveClauseElements() const {
    if (auto *Clause = getActiveClause())
      return Clause->Elements;
    return {};
  }
  
  SourceLoc getEndLoc() const { return EndLoc; }
  SourceLoc getLoc() const { return Clauses[0].Loc; }

  bool hadMissingEnd() const { return Bits.IfConfigDecl.HadMissingEnd; }
  
  SourceRange getSourceRange() const;
  
  static bool classof(const Decl *D) {
    return D->getKind() == DeclKind::IfConfig;
  }
};

class StringLiteralExpr;

class PoundDiagnosticDecl : public Decl {
  SourceLoc StartLoc;
  SourceLoc EndLoc;
  StringLiteralExpr *Message;

public:
  PoundDiagnosticDecl(DeclContext *Parent, bool IsError, SourceLoc StartLoc,
                      SourceLoc EndLoc, StringLiteralExpr *Message)
    : Decl(DeclKind::PoundDiagnostic, Parent), StartLoc(StartLoc),
      EndLoc(EndLoc), Message(Message) {
      Bits.PoundDiagnosticDecl.IsError = IsError;
      Bits.PoundDiagnosticDecl.HasBeenEmitted = false; 
    }

  DiagnosticKind getKind() {
    return isError() ? DiagnosticKind::Error : DiagnosticKind::Warning;
  }

  StringLiteralExpr *getMessage() { return Message; }

  bool isError() {
    return Bits.PoundDiagnosticDecl.IsError;
  }

  bool hasBeenEmitted() {
    return Bits.PoundDiagnosticDecl.HasBeenEmitted;
  }

  void markEmitted() {
    Bits.PoundDiagnosticDecl.HasBeenEmitted = true;
  }
  
  SourceLoc getEndLoc() const { return EndLoc; };
  SourceLoc getLoc() const { return StartLoc; }
  
  SourceRange getSourceRange() const {
    return SourceRange(StartLoc, EndLoc);
  }

  static bool classof(const Decl *D) {
    return D->getKind() == DeclKind::PoundDiagnostic;
  }
};
  
class OpaqueTypeDecl;

/// ValueDecl - All named decls that are values in the language.  These can
/// have a type, etc.
class ValueDecl : public Decl {
  DeclName Name;
  SourceLoc NameLoc;
  llvm::PointerIntPair<Type, 3, OptionalEnum<AccessLevel>> TypeAndAccess;
  unsigned LocalDiscriminator = 0;

  struct {
    /// Whether the "IsObjC" bit has been computed yet.
    unsigned isObjCComputed : 1;

    /// Whether this declaration is exposed to Objective-C.
    unsigned isObjC : 1;

    /// Whether the "overridden" declarations have been computed already.
    unsigned hasOverriddenComputed : 1;

    /// Whether there are any "overridden" declarations. The actual overridden
    /// declarations are kept in a side table in the ASTContext.
    unsigned hasOverridden : 1;

    /// Whether the "isDynamic" bit has been computed yet.
    unsigned isDynamicComputed : 1;

    /// Whether this declaration is 'dynamic', meaning that all uses of
    /// the declaration will go through an extra level of indirection that
    /// allows the entity to be replaced at runtime.
    unsigned isDynamic : 1;

    /// Whether the "isFinal" bit has been computed yet.
    unsigned isFinalComputed : 1;

    /// Whether this declaration is 'final'. A final class can't be subclassed,
    /// a final class member can't be overriden.
    unsigned isFinal : 1;
  } LazySemanticInfo = { };

  friend class OverriddenDeclsRequest;
  friend class IsObjCRequest;
  friend class IsFinalRequest;
  friend class IsDynamicRequest;

protected:
  ValueDecl(DeclKind K,
            llvm::PointerUnion<DeclContext *, ASTContext *> context,
            DeclName name, SourceLoc NameLoc)
    : Decl(K, context), Name(name), NameLoc(NameLoc) {
    Bits.ValueDecl.AlreadyInLookupTable = false;
    Bits.ValueDecl.CheckedRedeclaration = false;
    Bits.ValueDecl.IsUserAccessible = true;
  }

  // MemberLookupTable borrows a bit from this type
  friend class MemberLookupTable;
  bool isAlreadyInLookupTable() {
    return Bits.ValueDecl.AlreadyInLookupTable;
  }
  void setAlreadyInLookupTable(bool value = true) {
    Bits.ValueDecl.AlreadyInLookupTable = value;
  }

public:
  /// Return true if this protocol member is a protocol requirement.
  ///
  /// Asserts if this is not a member of a protocol.
  bool isProtocolRequirement() const;

  /// Determine whether we have already checked whether this
  /// declaration is a redeclaration.
  bool alreadyCheckedRedeclaration() const { 
    return Bits.ValueDecl.CheckedRedeclaration;
  }

  /// Set whether we have already checked this declaration as a
  /// redeclaration.
  void setCheckedRedeclaration(bool checked) {
    Bits.ValueDecl.CheckedRedeclaration = checked;
  }

  void setUserAccessible(bool Accessible) {
    Bits.ValueDecl.IsUserAccessible = Accessible;
  }

  bool isUserAccessible() const {
    return Bits.ValueDecl.IsUserAccessible;
  }

  bool hasName() const { return bool(Name); }
  bool isOperator() const { return Name.isOperator(); }

  /// Retrieve the full name of the declaration.
  /// TODO: Rename to getName?
  DeclName getFullName() const { return Name; }
  void setName(DeclName name) { Name = name; }

  /// Retrieve the base name of the declaration, ignoring any argument
  /// names.
  DeclBaseName getBaseName() const { return Name.getBaseName(); }

  /// Retrieve the name to use for this declaration when interoperating
  /// with the Objective-C runtime.
  ///
  /// \returns A "selector" containing the runtime name. For non-method
  /// entities (classes, protocols, properties), this operation will
  /// return a zero-parameter selector with the appropriate name in its
  /// first slot.
  Optional<ObjCSelector> getObjCRuntimeName(
                                    bool skipIsObjCResolution = false) const;

  /// Determine whether the given declaration can infer @objc, or the
  /// Objective-C name, if used to satisfy the given requirement.
  bool canInferObjCFromRequirement(ValueDecl *requirement);

  SourceLoc getNameLoc() const { return NameLoc; }
  SourceLoc getLoc() const { return NameLoc; }

  bool isUsableFromInline() const;

  /// Returns \c true if this declaration is *not* intended to be used directly
  /// by application developers despite the visibility.
  bool shouldHideFromEditor() const;

  bool hasAccess() const {
    return TypeAndAccess.getInt().hasValue();
  }

  /// Access control is done by Requests.
  friend class AccessLevelRequest;

  /// Returns the access level specified explicitly by the user, or provided by
  /// default according to language rules.
  ///
  /// Most of the time this is not the interesting value to check; access is
  /// limited by enclosing scopes per SE-0025. Use #getFormalAccessScope to
  /// check if access control is being used consistently, and to take features
  /// such as \c \@testable and \c \@usableFromInline into account.
  ///
  /// \sa getFormalAccessScope
  /// \sa hasOpenAccess
  AccessLevel getFormalAccess() const;

  /// Determine whether this Decl has either Private or FilePrivate access,
  /// and its DeclContext does not.
  bool isOutermostPrivateOrFilePrivateScope() const;

  /// Returns the outermost DeclContext from which this declaration can be
  /// accessed, or null if the declaration is public.
  ///
  /// This is used when calculating if access control is being used
  /// consistently. If \p useDC is provided (the location where the value is
  /// being used), features that affect formal access such as \c \@testable are
  /// taken into account.
  ///
  /// \invariant
  /// <code>value.isAccessibleFrom(
  ///     value.getFormalAccessScope().getDeclContext())</code>
  ///
  /// If \p treatUsableFromInlineAsPublic is true, declarations marked with the
  /// \c @usableFromInline attribute are treated as public. This is normally
  /// false for name lookup and other source language concerns, but true when
  /// computing the linkage of generated functions.
  ///
  /// \sa getFormalAccess
  /// \sa isAccessibleFrom
  /// \sa hasOpenAccess
  AccessScope
  getFormalAccessScope(const DeclContext *useDC = nullptr,
                       bool treatUsableFromInlineAsPublic = false) const;


  /// Copy the formal access level and @usableFromInline attribute from
  /// \p source.
  ///
  /// If \p sourceIsParentContext is true, an access level of \c private will
  /// be copied as \c fileprivate, to ensure that this declaration will be
  /// available everywhere \p source is.
  void copyFormalAccessFrom(const ValueDecl *source,
                            bool sourceIsParentContext = false);

  /// Returns the access level that actually controls how a declaration should
  /// be emitted and may be used.
  ///
  /// This is the access used when making optimization and code generation
  /// decisions. It should not be used at the AST or semantic level.
  AccessLevel getEffectiveAccess() const;

  void setAccess(AccessLevel access) {
    assert(!hasAccess() && "access already set");
    overwriteAccess(access);
  }

  /// Overwrite the access of this declaration.
  ///
  /// This is needed in the LLDB REPL.
  void overwriteAccess(AccessLevel access) {
    TypeAndAccess.setInt(access);
  }

  /// Returns true if this declaration is accessible from the given context.
  ///
  /// A private declaration is accessible from any DeclContext within the same
  /// source file.
  ///
  /// An internal declaration is accessible from any DeclContext within the same
  /// module.
  ///
  /// A public declaration is accessible everywhere.
  ///
  /// If \p DC is null, returns true only if this declaration is public.
  ///
  /// If \p forConformance is true, we ignore the visibility of the protocol
  /// when evaluating protocol extension members. This language rule allows a
  /// protocol extension of a private protocol to provide default
  /// implementations for the requirements of a public protocol, even when
  /// the default implementations are not visible to name lookup.
  bool isAccessibleFrom(const DeclContext *DC,
                        bool forConformance = false) const;

  /// Returns whether this declaration should be treated as \c open from
  /// \p useDC. This is very similar to #getFormalAccess, but takes
  /// \c \@testable into account.
  ///
  /// This is mostly only useful when considering requirements on an override:
  /// if the base declaration is \c open, the override might have to be too.
  bool hasOpenAccess(const DeclContext *useDC) const;

  /// Retrieve the "interface" type of this value, which uses
  /// GenericTypeParamType if the declaration is generic. For a generic
  /// function, this will have a GenericFunctionType with a
  /// GenericSignature inside the type.
  Type getInterfaceType() const;
  bool hasInterfaceType() const;

  /// Set the interface type for the given value.
  void setInterfaceType(Type type);

  bool hasValidSignature() const;

  /// isSettable - Determine whether references to this decl may appear
  /// on the left-hand side of an assignment or as the operand of a
  /// `&` or 'inout' operator.
  bool isSettable(const DeclContext *UseDC,
                  const DeclRefExpr *base = nullptr) const;
  
  /// isInstanceMember - Determine whether this value is an instance member
  /// of an enum or protocol.
  bool isInstanceMember() const;

  /// Retrieve the context discriminator for this local value, which
  /// is the index of this declaration in the sequence of
  /// discriminated declarations with the same name in the current
  /// context.  Only local functions and variables with getters and
  /// setters have discriminators.
  unsigned getLocalDiscriminator() const;
  void setLocalDiscriminator(unsigned index);

  /// Retrieve the declaration that this declaration overrides, if any.
  ValueDecl *getOverriddenDecl() const;

  /// Retrieve the declarations that this declaration overrides, if any.
  llvm::TinyPtrVector<ValueDecl *> getOverriddenDecls() const;

  /// Set the declaration that this declaration overrides.
  void setOverriddenDecl(ValueDecl *overridden) {
    setOverriddenDecls(overridden);
  }

  /// Set the declarations that this declaration overrides.
  void setOverriddenDecls(ArrayRef<ValueDecl *> overridden);

  /// Whether the overridden declarations have already been computed.
  bool overriddenDeclsComputed() const;

  /// Compute the untyped overload signature for this declaration.
  OverloadSignature getOverloadSignature() const;

  /// Retrieve the type used to describe this entity for the purposes of
  /// overload resolution.
  CanType getOverloadSignatureType() const;

  /// Returns true if the decl requires Objective-C interop.
  ///
  /// This can be true even if there is no 'objc' attribute on the declaration.
  /// In that case it was inferred by the type checker and set with a call to
  /// markAsObjC().
  bool isObjC() const;

  /// Note whether this declaration is known to be exposed to Objective-C.
  void setIsObjC(bool Value);

  /// Is this declaration 'final'?
  bool isFinal() const;

  /// Is this declaration marked with 'dynamic'?
  bool isDynamic() const;

  bool isObjCDynamic() const {
    return isObjC() && isDynamic();
  }

  bool isNativeDynamic() const {
    return !isObjC() && isDynamic();
  }

  /// Set whether this type is 'dynamic' or not.
  void setIsDynamic(bool value);

  /// Whether the 'dynamic' bit has been computed already.
  bool isDynamicComputed() const {
    return LazySemanticInfo.isDynamicComputed;
  }

  /// Returns true if this decl can be found by id-style dynamic lookup.
  bool canBeAccessedByDynamicLookup() const;

  /// Returns the protocol requirements that this decl conforms to.
  ArrayRef<ValueDecl *>
  getSatisfiedProtocolRequirements(bool Sorted = false) const;

  /// Determines the kind of access that should be performed by a
  /// DeclRefExpr or MemberRefExpr use of this value in the specified
  /// context.
  ///
  /// \param DC The declaration context.
  ///
  /// \param isAccessOnSelf Whether this is a member access on the implicit
  ///        'self' declaration of the declaration context.
  AccessSemantics getAccessSemanticsFromContext(const DeclContext *DC,
                                                bool isAccessOnSelf) const;

  /// Print a reference to the given declaration.
  std::string printRef() const;

  /// Dump a reference to the given declaration.
  void dumpRef(raw_ostream &os) const;

  /// Dump a reference to the given declaration.
  void dumpRef() const;

  /// Returns true if the declaration is a static member of a type.
  ///
  /// This is not necessarily the opposite of "isInstanceMember()". Both
  /// predicates will be false for declarations that either categorically
  /// can't be "static" or are in a context where "static" doesn't make sense.
  bool isStatic() const;

  /// Retrieve the location at which we should insert a new attribute or
  /// modifier.
  SourceLoc getAttributeInsertionLoc(bool forModifier) const;

  static bool classof(const Decl *D) {
    return D->getKind() >= DeclKind::First_ValueDecl &&
           D->getKind() <= DeclKind::Last_ValueDecl;
  }
  
  /// True if this is a C function that was imported as a member of a type in
  /// Swift.
  bool isImportAsMember() const;

  /// Returns true if the declaration's interface type is a function type with a
  /// curried self parameter.
  bool hasCurriedSelf() const;

<<<<<<< HEAD
  /// Returns true if the declaration has a parameter list associated with it.
  ///
  /// Note that not all declarations with function interface types have
  /// parameter lists, for example an enum element without associated values.
  bool hasParameterList() const;

  /// Returns the number of curry levels in the declaration's interface type.
  unsigned getNumCurryLevels() const;

=======
>>>>>>> a1b28113
  /// Get the decl for this value's opaque result type, if it has one.
  OpaqueTypeDecl *getOpaqueResultTypeDecl() const;

  /// Get the representative for this value's opaque result type, if it has one.
  OpaqueReturnTypeRepr *getOpaqueResultTypeRepr() const;

  /// Set the opaque return type decl for this decl.
  ///
  /// `this` must be of a decl type that supports opaque return types, and
  /// must not have previously had an opaque result type set.
  void setOpaqueResultTypeDecl(OpaqueTypeDecl *D);

  /// Retrieve the attribute associating this declaration with a
  /// function builder, if there is one.
  CustomAttr *getAttachedFunctionBuilder() const;

  /// Retrieve the @functionBuilder type attached to this declaration,
  /// if there is one.
  Type getFunctionBuilderType() const;
};

/// This is a common base class for declarations which declare a type.
class TypeDecl : public ValueDecl {
  MutableArrayRef<TypeLoc> Inherited;

protected:
  TypeDecl(DeclKind K, llvm::PointerUnion<DeclContext *, ASTContext *> context,
           Identifier name, SourceLoc NameLoc,
           MutableArrayRef<TypeLoc> inherited) :
    ValueDecl(K, context, name, NameLoc), Inherited(inherited) {}

public:
  Identifier getName() const { return getFullName().getBaseIdentifier(); }

  /// Returns the string for the base name, or "_" if this is unnamed.
  StringRef getNameStr() const {
    assert(!getFullName().isSpecial() && "Cannot get string for special names");
    return hasName() ? getBaseName().getIdentifier().str() : "_";
  }

  /// The type of this declaration's values. For the type of the
  /// declaration itself, use getInterfaceType(), which returns a
  /// metatype.
  Type getDeclaredInterfaceType() const;

  /// Retrieve the set of protocols that this type inherits (i.e,
  /// explicitly conforms to).
  MutableArrayRef<TypeLoc> getInherited() { return Inherited; }
  ArrayRef<TypeLoc> getInherited() const { return Inherited; }

  void setInherited(MutableArrayRef<TypeLoc> i) { Inherited = i; }

  static bool classof(const Decl *D) {
    return D->getKind() >= DeclKind::First_TypeDecl &&
           D->getKind() <= DeclKind::Last_TypeDecl;
  }

  /// Compute an ordering between two type declarations that is ABI-stable.
  static int compare(const TypeDecl *type1, const TypeDecl *type2);

  /// Compute an ordering between two type declarations that is ABI-stable.
  /// This version takes a pointer-to-a-pointer for use with
  /// llvm::array_pod_sort() and similar.
  template<typename T>
  static int compare(T * const* type1, T * const* type2) {
    return compare(*type1, *type2);
  }
};

/// A type declaration that can have generic parameters attached to it. Because
/// it has these generic parameters, it is always a DeclContext.
class GenericTypeDecl : public GenericContext, public TypeDecl {
public:
  GenericTypeDecl(DeclKind K, DeclContext *DC,
                  Identifier name, SourceLoc nameLoc,
                  MutableArrayRef<TypeLoc> inherited,
                  GenericParamList *GenericParams);

  // Resolve ambiguity due to multiple base classes.
  using TypeDecl::getASTContext;
  using DeclContext::operator new;
  using TypeDecl::getDeclaredInterfaceType;

  static bool classof(const DeclContext *C) {
    if (auto D = C->getAsDecl())
      return classof(D);
    return false;
  }
  static bool classof(const Decl *D) {
    return D->getKind() >= DeclKind::First_GenericTypeDecl &&
           D->getKind() <= DeclKind::Last_GenericTypeDecl;
  }
};

/// OpaqueTypeDecl - This is a declaration of an opaque type. The opaque type
/// is formally equivalent to its underlying type, but abstracts it away from
/// clients of the opaque type, only exposing the type as something conforming
/// to a given set of constraints.
///
/// Currently, opaque types do not normally have an explicit spelling in source
/// code. One is formed implicitly when a declaration is written with an opaque
/// result type, as in:
///
/// func foo() -> opaque SignedInteger { return 1 }
///
/// The declared type is a special kind of ArchetypeType representing the
/// abstracted underlying type.
class OpaqueTypeDecl : public GenericTypeDecl {
  /// The original declaration that "names" the opaque type. Although a specific
  /// opaque type cannot be explicitly named, oapque types can propagate
  /// arbitrarily through expressions, so we need to know *which* opaque type is
  /// propagated.
  ValueDecl *NamingDecl;
  
  /// The generic signature of the opaque interface to the type. This is the
  /// outer generic signature with an added generic parameter representing the
  /// underlying type.
  GenericSignature *OpaqueInterfaceGenericSignature;
  
  /// The generic parameter that represents the underlying type.
  GenericTypeParamType *UnderlyingInterfaceType;
  
  /// If known, the underlying type and conformances of the opaque type,
  /// expressed as a SubstitutionMap for the opaque interface generic signature.
  /// This maps types in the interface generic signature to the outer generic
  /// signature of the original declaration.
  Optional<SubstitutionMap> UnderlyingTypeSubstitutions;
  
  mutable Identifier OpaqueReturnTypeIdentifier;
  
public:
  OpaqueTypeDecl(ValueDecl *NamingDecl,
                 GenericParamList *GenericParams,
                 DeclContext *DC,
                 GenericSignature *OpaqueInterfaceGenericSignature,
                 GenericTypeParamType *UnderlyingInterfaceType);
  
  ValueDecl *getNamingDecl() const { return NamingDecl; }
  
  GenericSignature *getOpaqueInterfaceGenericSignature() const {
    return OpaqueInterfaceGenericSignature;
  }
  
  GenericTypeParamType *getUnderlyingInterfaceType() const {
    return UnderlyingInterfaceType;
  }
  
  Optional<SubstitutionMap> getUnderlyingTypeSubstitutions() const {
    return UnderlyingTypeSubstitutions;
  }
  
  void setUnderlyingTypeSubstitutions(SubstitutionMap subs) {
    assert(!UnderlyingTypeSubstitutions.hasValue() && "resetting underlying type?!");
    UnderlyingTypeSubstitutions = subs;
  }
  
  // Opaque type decls are currently always implicit
  SourceRange getSourceRange() const { return SourceRange(); }
  
  // Get the identifier string that can be used to cross-reference unnamed
  // opaque return types across files.
  Identifier getOpaqueReturnTypeIdentifier() const;
  
  static bool classof(const Decl *D) {
    return D->getKind() == DeclKind::OpaqueType;
  }
  static bool classof(const GenericTypeDecl *D) {
    return D->getKind() == DeclKind::OpaqueType;
  }
  static bool classof(const DeclContext *C) {
    if (auto D = C->getAsDecl())
      return classof(D);
    return false;
  }
};

/// TypeAliasDecl - This is a declaration of a typealias, for example:
///
///    typealias Foo = Int
///
/// TypeAliasDecl's always have 'MetatypeType' type.
///
class TypeAliasDecl : public GenericTypeDecl {
  /// The location of the 'typealias' keyword
  SourceLoc TypeAliasLoc;

  /// The location of the equal '=' token
  SourceLoc EqualLoc;

  /// The location of the right-hand side of the typealias binding
  TypeLoc UnderlyingTy;

public:
  TypeAliasDecl(SourceLoc TypeAliasLoc, SourceLoc EqualLoc, Identifier Name,
                SourceLoc NameLoc, GenericParamList *GenericParams,
                DeclContext *DC);

  SourceLoc getStartLoc() const { return TypeAliasLoc; }
  SourceRange getSourceRange() const;

  /// Returns the location of the equal '=' token
  SourceLoc getEqualLoc() const {
    return EqualLoc;
  }

  TypeLoc &getUnderlyingTypeLoc() {
    return UnderlyingTy;
  }
  const TypeLoc &getUnderlyingTypeLoc() const {
    return UnderlyingTy;
  }

  void setUnderlyingType(Type type);

  /// For generic typealiases, return the unbound generic type.
  UnboundGenericType *getUnboundGenericType() const;

  Type getStructuralType() const;

  bool isCompatibilityAlias() const {
    return Bits.TypeAliasDecl.IsCompatibilityAlias;
  }

  void markAsCompatibilityAlias(bool newValue = true) {
    Bits.TypeAliasDecl.IsCompatibilityAlias = newValue;
  }

  /// Is this a special debugger variable?
  bool isDebuggerAlias() const { return Bits.TypeAliasDecl.IsDebuggerAlias; }
  void markAsDebuggerAlias(bool isDebuggerAlias) {
    Bits.TypeAliasDecl.IsDebuggerAlias = isDebuggerAlias;
  }

  static bool classof(const Decl *D) {
    return D->getKind() == DeclKind::TypeAlias;
  }
  static bool classof(const GenericTypeDecl *D) {
    return D->getKind() == DeclKind::TypeAlias;
  }
  static bool classof(const DeclContext *C) {
    if (auto D = C->getAsDecl())
      return classof(D);
    return false;
  }
};

/// Abstract class describing generic type parameters and associated types,
/// whose common purpose is to anchor the abstract type parameter and specify
/// requirements for any corresponding type argument.
class AbstractTypeParamDecl : public TypeDecl {
protected:
  AbstractTypeParamDecl(DeclKind kind, DeclContext *dc, Identifier name,
                        SourceLoc NameLoc)
    : TypeDecl(kind, dc, name, NameLoc, { }) { }

public:
  /// Return the superclass of the generic parameter.
  Type getSuperclass() const;

  /// Retrieve the set of protocols to which this abstract type
  /// parameter conforms.
  ArrayRef<ProtocolDecl *> getConformingProtocols() const;

  static bool classof(const Decl *D) {
    return D->getKind() >= DeclKind::First_AbstractTypeParamDecl &&
           D->getKind() <= DeclKind::Last_AbstractTypeParamDecl;
  }
};

/// A declaration of a generic type parameter.
///
/// A generic type parameter introduces a new, named type parameter along
/// with some set of requirements on any type argument used to realize this
/// type parameter. The requirements involve conformances to specific
/// protocols or inheritance from a specific class type.
///
/// In the following example, 'T' is a generic type parameter with the
/// requirement that the type argument conform to the 'Comparable' protocol.
///
/// \code
/// func min<T : Comparable>(x : T, y : T) -> T { ... }
/// \endcode
class GenericTypeParamDecl : public AbstractTypeParamDecl {
public:
  static const unsigned InvalidDepth = 0xFFFF;

  /// Construct a new generic type parameter.
  ///
  /// \param dc The DeclContext in which the generic type parameter's owner
  /// occurs. This should later be overwritten with the actual declaration
  /// context that owns the type parameter.
  ///
  /// \param name The name of the generic parameter.
  /// \param nameLoc The location of the name.
  GenericTypeParamDecl(DeclContext *dc, Identifier name, SourceLoc nameLoc,
                       unsigned depth, unsigned index);

  /// The depth of this generic type parameter, i.e., the number of outer
  /// levels of generic parameter lists that enclose this type parameter.
  ///
  /// \code
  /// struct X<T> {
  ///   func f<U>() { }
  /// }
  /// \endcode
  ///
  /// Here 'T' has depth 0 and 'U' has depth 1. Both have index 0.
  unsigned getDepth() const { return Bits.GenericTypeParamDecl.Depth; }

  /// Set the depth of this generic type parameter.
  ///
  /// \sa getDepth
  void setDepth(unsigned depth) {
    Bits.GenericTypeParamDecl.Depth = depth;
    assert(Bits.GenericTypeParamDecl.Depth == depth && "Truncation");
  }

  /// The index of this generic type parameter within its generic parameter
  /// list.
  ///
  /// \code
  /// struct X<T, U> {
  ///   func f<V>() { }
  /// }
  /// \endcode
  ///
  /// Here 'T' and 'U' have indexes 0 and 1, respectively. 'V' has index 0.
  unsigned getIndex() const { return Bits.GenericTypeParamDecl.Index; }

  SourceLoc getStartLoc() const { return getNameLoc(); }
  SourceRange getSourceRange() const;

  static bool classof(const Decl *D) {
    return D->getKind() == DeclKind::GenericTypeParam;
  }
};

/// A declaration of an associated type.
///
/// An associated type introduces a new, named type in a protocol that
/// can vary from one conforming type to the next. Associated types have a
/// set of requirements to which the type that replaces it much realize,
/// described via conformance to specific protocols, or inheritance from a
/// specific class type.
///
/// In the following example, 'Element' is an associated type with no
/// requirements.
///
/// \code
/// protocol Enumerator {
///   typealias Element
///   func getNext() -> Element?
/// }
/// \endcode
class AssociatedTypeDecl : public AbstractTypeParamDecl {
  /// The location of the initial keyword.
  SourceLoc KeywordLoc;

  /// The default definition.
  TypeRepr *DefaultDefinition;

  /// The where clause attached to the associated type.
  TrailingWhereClause *TrailingWhere;

  LazyMemberLoader *Resolver = nullptr;
  uint64_t ResolverContextData;

  friend class DefaultDefinitionTypeRequest;

public:
  AssociatedTypeDecl(DeclContext *dc, SourceLoc keywordLoc, Identifier name,
                     SourceLoc nameLoc, TypeRepr *defaultDefinition,
                     TrailingWhereClause *trailingWhere);
  AssociatedTypeDecl(DeclContext *dc, SourceLoc keywordLoc, Identifier name,
                     SourceLoc nameLoc, TrailingWhereClause *trailingWhere,
                     LazyMemberLoader *definitionResolver,
                     uint64_t resolverData);

  /// Get the protocol in which this associated type is declared.
  ProtocolDecl *getProtocol() const {
    return cast<ProtocolDecl>(getDeclContext());
  }

  /// Check if we have a default definition type.
  bool hasDefaultDefinitionType() const {
    // If we have a TypeRepr, return true immediately without kicking off
    // a request.
    return DefaultDefinition || getDefaultDefinitionType();
  }

  /// Retrieve the default definition type.
  Type getDefaultDefinitionType() const;

  /// Retrieve the default definition as written in the source.
  TypeRepr *getDefaultDefinitionTypeRepr() const {
    return DefaultDefinition;
  }

  /// Retrieve the trailing where clause for this associated type, if any.
  TrailingWhereClause *getTrailingWhereClause() const { return TrailingWhere; }

  /// Set the trailing where clause for this associated type.
  void setTrailingWhereClause(TrailingWhereClause *trailingWhereClause) {
    TrailingWhere = trailingWhereClause;
  }

  /// Set the interface type of this associated type declaration to a dependent
  /// member type of 'Self'.
  void computeType();

  /// Retrieve the associated type "anchor", which is the associated type
  /// declaration that will be used to describe this associated type in the
  /// ABI.
  ///
  /// The associated type "anchor" is an associated type that does not
  /// override any other associated type. There may be several such associated
  /// types; select one deterministically.
  AssociatedTypeDecl *getAssociatedTypeAnchor() const;

  /// Retrieve the (first) overridden associated type declaration, if any.
  AssociatedTypeDecl *getOverriddenDecl() const {
    return cast_or_null<AssociatedTypeDecl>(
                                   AbstractTypeParamDecl::getOverriddenDecl());
  }

  /// Retrieve the set of associated types overridden by this associated
  /// type.
  llvm::TinyPtrVector<AssociatedTypeDecl *> getOverriddenDecls() const;

  SourceLoc getStartLoc() const { return KeywordLoc; }
  SourceRange getSourceRange() const;

  static bool classof(const Decl *D) {
    return D->getKind() == DeclKind::AssociatedType;
  }
};

class MemberLookupTable;
class ConformanceLookupTable;

/// Kinds of optional types.
enum OptionalTypeKind : unsigned {
  /// The type is not an optional type.
  OTK_None = 0,

  /// The type is Optional<T>.
  OTK_Optional,

  /// The type is ImplicitlyUnwrappedOptional<T>.
  OTK_ImplicitlyUnwrappedOptional
};
enum { NumOptionalTypeKinds = 2 };
  
// Kinds of pointer types.
enum PointerTypeKind : unsigned {
  PTK_UnsafeMutableRawPointer,
  PTK_UnsafeRawPointer,
  PTK_UnsafeMutablePointer,
  PTK_UnsafePointer,
  PTK_AutoreleasingUnsafeMutablePointer,
};

static inline bool isRawPointerKind(PointerTypeKind PTK) {
  switch (PTK) {
  case PTK_UnsafeMutableRawPointer:
  case PTK_UnsafeRawPointer:
    return true;
  case PTK_UnsafeMutablePointer:
  case PTK_UnsafePointer:
  case PTK_AutoreleasingUnsafeMutablePointer:
    return false;
  }

  llvm_unreachable("Unhandled PointerTypeKind in switch.");
}

enum KeyPathTypeKind : unsigned char {
  KPTK_AnyKeyPath,
  KPTK_PartialKeyPath,
  KPTK_KeyPath,
  KPTK_WritableKeyPath,
  KPTK_ReferenceWritableKeyPath
};

/// NominalTypeDecl - a declaration of a nominal type, like a struct.
class NominalTypeDecl : public GenericTypeDecl, public IterableDeclContext {
  SourceRange Braces;

  /// The first extension of this type.
  ExtensionDecl *FirstExtension = nullptr;

  /// The last extension of this type, used solely for efficient
  /// insertion of new extensions.
  ExtensionDecl *LastExtension = nullptr;

  /// The generation at which we last loaded extensions.
  unsigned ExtensionGeneration;
  
  /// Prepare to traverse the list of extensions.
  void prepareExtensions();

  /// Retrieve the conformance loader (if any), and removing it in the
  /// same operation. The caller is responsible for loading the
  /// conformances.
  std::pair<LazyMemberLoader *, uint64_t> takeConformanceLoader() {
    if (!Bits.NominalTypeDecl.HasLazyConformances)
      return { nullptr, 0 };

    return takeConformanceLoaderSlow();
  }

  /// Slow path for \c takeConformanceLoader().
  std::pair<LazyMemberLoader *, uint64_t> takeConformanceLoaderSlow();

  /// A lookup table containing all of the members of this type and
  /// its extensions.
  ///
  /// The table itself is lazily constructed and updated when
  /// lookupDirect() is called. The bit indicates whether the lookup
  /// table has already added members by walking the declarations in
  /// scope; it should be manipulated through \c isLookupTablePopulated()
  /// and \c setLookupTablePopulated().
  llvm::PointerIntPair<MemberLookupTable *, 1, bool> LookupTable;

  /// Prepare the lookup table to make it ready for lookups.
  void prepareLookupTable(bool ignoreNewExtensions);

  /// True if the entries in \c LookupTable are complete--that is, if a
  /// name is present, it contains all members with that name.
  bool isLookupTablePopulated() const;
  void setLookupTablePopulated(bool value);

  /// Note that we have added a member into the iterable declaration context,
  /// so that it can also be added to the lookup table (if needed).
  void addedMember(Decl *member);

  /// Note that we have added an extension into the nominal type,
  /// so that its members can eventually be added to the lookup table.
  void addedExtension(ExtensionDecl *ext);

  /// A lookup table used to find the protocol conformances of
  /// a given nominal type.
  mutable ConformanceLookupTable *ConformanceTable = nullptr;

  /// Prepare the conformance table.
  void prepareConformanceTable() const;

  /// Returns the protocol requirements that \c Member conforms to.
  ArrayRef<ValueDecl *>
    getSatisfiedProtocolRequirementsForMember(const ValueDecl *Member,
                                              bool Sorted) const;

  friend class ASTContext;
  friend class MemberLookupTable;
  friend class ConformanceLookupTable;
  friend class ExtensionDecl;
  friend class DeclContext;
  friend class IterableDeclContext;
  friend ArrayRef<ValueDecl *>
           ValueDecl::getSatisfiedProtocolRequirements(bool Sorted) const;

protected:
  Type DeclaredTy;
  Type DeclaredTyInContext;
  Type DeclaredInterfaceTy;

  NominalTypeDecl(DeclKind K, DeclContext *DC, Identifier name,
                  SourceLoc NameLoc,
                  MutableArrayRef<TypeLoc> inherited,
                  GenericParamList *GenericParams) :
    GenericTypeDecl(K, DC, name, NameLoc, inherited, GenericParams),
    IterableDeclContext(IterableDeclContextKind::NominalTypeDecl)
  {
    setGenericParams(GenericParams);
    Bits.NominalTypeDecl.AddedImplicitInitializers = false;
    ExtensionGeneration = 0;
    Bits.NominalTypeDecl.HasLazyConformances = false;
  }

  friend class ProtocolType;

public:
  using GenericTypeDecl::getASTContext;

  SourceRange getBraces() const { return Braces; }
  
  void setBraces(SourceRange braces) { Braces = braces; }

  /// Should this declaration behave as if it must be accessed
  /// resiliently, even when we're building a non-resilient module?
  ///
  /// This is used for diagnostics, because we do not want a behavior
  /// change between builds with resilience enabled and disabled.
  bool isFormallyResilient() const;

  /// Do we need to use resilient access patterns outside of this type's
  /// resilience domain?
  bool isResilient() const;

  /// Do we need to use resilient access patterns when accessing this
  /// type from the given module?
  bool isResilient(ModuleDecl *M, ResilienceExpansion expansion) const;

  /// Determine whether we have already attempted to add any
  /// implicitly-defined initializers to this declaration.
  bool addedImplicitInitializers() const {
    return Bits.NominalTypeDecl.AddedImplicitInitializers;
  }

  /// Note that we have attempted to add implicit initializers.
  void setAddedImplicitInitializers() {
    Bits.NominalTypeDecl.AddedImplicitInitializers = true;
  }

  /// Set the interface type of this nominal type to the metatype of the
  /// declared interface type.
  void computeType();

  /// getDeclaredType - Retrieve the type declared by this entity, without
  /// any generic parameters bound if this is a generic type.
  Type getDeclaredType() const;

  /// getDeclaredTypeInContext - Retrieve the type declared by this entity, with
  /// context archetypes bound if this is a generic type.
  Type getDeclaredTypeInContext() const;

  /// getDeclaredInterfaceType - Retrieve the type declared by this entity, with
  /// generic parameters bound if this is a generic type.
  Type getDeclaredInterfaceType() const;

  /// Add a new extension to this nominal type.
  void addExtension(ExtensionDecl *extension);

  /// Retrieve the set of extensions of this type.
  ExtensionRange getExtensions();

  /// Make a member of this nominal type, or one of its extensions,
  /// immediately visible in the lookup table.
  ///
  /// A member of a nominal type or extension thereof will become
  /// visible to name lookup as soon as it is added. However, if the
  /// addition of a member is delayed---for example, because it's
  /// being introduced in response to name lookup---this method can be
  /// called to make it immediately visible.
  void makeMemberVisible(ValueDecl *member);

  /// Special-behaviour flags passed to lookupDirect()
  enum class LookupDirectFlags {
    /// Whether to avoid loading any new extension.
    /// Used by the module loader to break recursion.
    IgnoreNewExtensions = 1 << 0,
    /// Whether to include @_implements members.
    /// Used by conformance-checking to find special @_implements members.
    IncludeAttrImplements = 1 << 1,
  };

  /// Find all of the declarations with the given name within this nominal type
  /// and its extensions.
  ///
  /// This routine does not look into superclasses, nor does it consider
  /// protocols to which the nominal type conforms. Furthermore, the resulting
  /// set of declarations has not been filtered for visibility, nor have
  /// overridden declarations been removed.
  TinyPtrVector<ValueDecl *> lookupDirect(DeclName name,
                                          OptionSet<LookupDirectFlags> flags =
                                          OptionSet<LookupDirectFlags>());

  /// Collect the set of protocols to which this type should implicitly
  /// conform, such as AnyObject (for classes).
  void getImplicitProtocols(SmallVectorImpl<ProtocolDecl *> &protocols);

  /// Look for conformances of this nominal type to the given
  /// protocol.
  ///
  /// \param module The module from which we initiate the search.
  /// FIXME: This is currently unused.
  ///
  /// \param protocol The protocol whose conformance is requested.
  /// \param conformances Will be populated with the set of protocol
  /// conformances found for this protocol.
  ///
  /// \returns true if any conformances were found. 
  bool lookupConformance(
         ModuleDecl *module, ProtocolDecl *protocol,
         SmallVectorImpl<ProtocolConformance *> &conformances) const;

  /// Retrieve all of the protocols that this nominal type conforms to.
  SmallVector<ProtocolDecl *, 2> getAllProtocols() const;

  /// Retrieve all of the protocol conformances for this nominal type.
  SmallVector<ProtocolConformance *, 2> getAllConformances(
                                          bool sorted = false) const;

  /// Register an externally-created protocol conformance in the
  /// conformance lookup table.
  ///
  /// This is used by deserialization of module files to report
  /// conformances.
  void registerProtocolConformance(ProtocolConformance *conformance);

  void setConformanceLoader(LazyMemberLoader *resolver, uint64_t contextData);

  /// Is this the decl for Optional<T>?
  bool isOptionalDecl() const;

  /// Is this a key path type?
  Optional<KeyPathTypeKind> getKeyPathTypeKind() const;

  /// Retrieve information about this type as a property wrapper.
  PropertyWrapperTypeInfo getPropertyWrapperTypeInfo() const;

private:
  /// Predicate used to filter StoredPropertyRange.
  struct ToStoredProperty {
    ToStoredProperty(bool skipInaccessible = false) :
        skipUserInaccessible(skipInaccessible) {}
    bool skipUserInaccessible;
    Optional<VarDecl *> operator()(Decl *decl) const;
  };
  
public:
  /// A range for iterating the stored member variables of a structure.
  using StoredPropertyRange = OptionalTransformRange<DeclRange,
                                                     ToStoredProperty>;

  /// Return a collection of the stored member variables of this type.
  StoredPropertyRange getStoredProperties(bool skipInaccessible = false) const;

private:
  /// Predicate used to filter StoredPropertyRange.
  struct ToStoredPropertyOrMissingMemberPlaceholder {
    Optional<Decl *> operator()(Decl *decl) const;
  };

public:
  /// A range for iterating the stored member variables of a structure.
  using StoredPropertyOrMissingMemberPlaceholderRange
    = OptionalTransformRange<DeclRange,
                             ToStoredPropertyOrMissingMemberPlaceholder>;
  
  /// Return a collection of the stored member variables of this type, along
  /// with placeholders for unimportable stored properties.
  StoredPropertyOrMissingMemberPlaceholderRange
  getStoredPropertiesAndMissingMemberPlaceholders() const {
    return StoredPropertyOrMissingMemberPlaceholderRange(getMembers(),
                             ToStoredPropertyOrMissingMemberPlaceholder());
  }

  // Implement isa/cast/dyncast/etc.
  static bool classof(const Decl *D) {
    return D->getKind() >= DeclKind::First_NominalTypeDecl &&
           D->getKind() <= DeclKind::Last_NominalTypeDecl;
  }
  static bool classof(const GenericTypeDecl *D) {
    return D->getKind() >= DeclKind::First_NominalTypeDecl &&
           D->getKind() <= DeclKind::Last_NominalTypeDecl;
  }

  static bool classof(const DeclContext *C) {
    if (auto D = C->getAsDecl())
      return classof(D);
    return false;
  }
  static bool classof(const IterableDeclContext *C) {
    return C->getIterableContextKind()
             == IterableDeclContextKind::NominalTypeDecl;
  }
  static bool classof(const NominalTypeDecl *D) { return true; }
  static bool classof(const ExtensionDecl *D) { return false; }
};

/// This is the declaration of an enum.
///
/// For example:
///
/// \code
///    enum Bool {
///      case false
///      case true
///    }
///
///    enum Optional<T> {
///      case none
///      case some(T)
///    }
/// \endcode
///
/// The type of the decl itself is a MetatypeType; use getDeclaredType()
/// to get the declared type ("Bool" or "Optional" in the above example).
class EnumDecl final : public NominalTypeDecl {
  SourceLoc EnumLoc;

  struct {
    /// The raw type and a bit to indicate whether the
    /// raw was computed yet or not.
    llvm::PointerIntPair<Type, 1, bool> RawType;
  } LazySemanticInfo;

  friend class EnumRawTypeRequest;
  friend class TypeChecker;

public:
  EnumDecl(SourceLoc EnumLoc, Identifier Name, SourceLoc NameLoc,
            MutableArrayRef<TypeLoc> Inherited,
            GenericParamList *GenericParams, DeclContext *DC);

  SourceLoc getStartLoc() const { return EnumLoc; }
  SourceRange getSourceRange() const {
    return SourceRange(EnumLoc, getBraces().End);
  }

  EnumElementDecl *getElement(Identifier Name) const;
  
public:
  /// A range for iterating the elements of an enum.
  using ElementRange = DowncastFilterRange<EnumElementDecl, DeclRange>;

  /// A range for iterating the cases of an enum.
  using CaseRange = DowncastFilterRange<EnumCaseDecl, DeclRange>;

  /// Return a range that iterates over all the elements of an enum.
  ElementRange getAllElements() const {
    return ElementRange(getMembers());
  }

  unsigned getNumElements() const {
    auto eltRange = getAllElements();
    return std::distance(eltRange.begin(), eltRange.end());
  }

  /// If this enum has a unique element, return it. A unique element can
  /// either hold a value or not, and the existence of one unique element does
  /// not imply the existence or non-existence of the opposite unique element.
  EnumElementDecl *getUniqueElement(bool hasValue) const;

  /// Return a range that iterates over all the cases of an enum.
  CaseRange getAllCases() const {
    return CaseRange(getMembers());
  }

  /// Insert all of the 'case' element declarations into a DenseSet.
  void getAllElements(llvm::DenseSet<EnumElementDecl*> &elements) const {
    for (auto elt : getAllElements())
      elements.insert(elt);
  }
  
  /// Retrieve the status of circularity checking for class inheritance.
  CircularityCheck getCircularityCheck() const {
    return static_cast<CircularityCheck>(Bits.EnumDecl.Circularity);
  }
  
  /// Record the current stage of circularity checking.
  void setCircularityCheck(CircularityCheck circularity) {
    Bits.EnumDecl.Circularity = static_cast<unsigned>(circularity);
  }
  
  // Implement isa/cast/dyncast/etc.
  static bool classof(const Decl *D) {
    return D->getKind() == DeclKind::Enum;
  }
  static bool classof(const GenericTypeDecl *D) {
    return D->getKind() == DeclKind::Enum;
  }
  static bool classof(const NominalTypeDecl *D) {
    return D->getKind() == DeclKind::Enum;
  }
  static bool classof(const DeclContext *C) {
    if (auto D = C->getAsDecl())
      return classof(D);
    return false;
  }
  static bool classof(const IterableDeclContext *C) {
    auto NTD = dyn_cast<NominalTypeDecl>(C);
    return NTD && classof(NTD);
  }
  
  /// Determine whether this enum declares a raw type in its inheritance clause.
  bool hasRawType() const { return (bool)getRawType(); }

  /// Retrieve the declared raw type of the enum from its inheritance clause,
  /// or null if it has none.
  Type getRawType() const;

  /// Set the raw type of the enum from its inheritance clause.
  void setRawType(Type rawType) {
    LazySemanticInfo.RawType.setPointerAndInt(rawType, true);
  }
  
  /// True if none of the enum cases have associated values.
  ///
  /// Note that this is true for enums with absolutely no cases.
  bool hasOnlyCasesWithoutAssociatedValues() const;

  /// True if any of the enum cases have availability annotations.
  ///
  /// Note that this is false for enums with absolutely no cases.
  bool hasPotentiallyUnavailableCaseValue() const;

  /// True if the enum has cases.
  bool hasCases() const {
    return !getAllElements().empty();
  }

  /// True if the enum is marked 'indirect'.
  bool isIndirect() const {
    return getAttrs().hasAttribute<IndirectAttr>();
  }

  /// True if the enum can be exhaustively switched within \p useDC.
  ///
  /// Note that this property is \e not necessarily true for all children of
  /// \p useDC. In particular, an inlinable function does not get to switch
  /// exhaustively over a non-exhaustive enum declared in the same module.
  ///
  /// This is the predicate used when deciding if a switch statement needs a
  /// default case. It should not be used for optimization or code generation.
  ///
  /// \sa isEffectivelyExhaustive
  bool isFormallyExhaustive(const DeclContext *useDC) const;

  /// True if the enum can be exhaustively switched within a function defined
  /// within \p M, with \p expansion specifying whether the function is
  /// inlinable.
  ///
  /// This is the predicate used when making optimization and code generation
  /// decisions. It should not be used at the AST or semantic level.
  ///
  /// \sa isFormallyExhaustive
  bool isEffectivelyExhaustive(ModuleDecl *M,
                               ResilienceExpansion expansion) const;
};

/// StructDecl - This is the declaration of a struct, for example:
///
///    struct Complex { var R : Double, I : Double }
///
/// The type of the decl itself is a MetatypeType; use getDeclaredType()
/// to get the declared type ("Complex" in the above example).
class StructDecl final : public NominalTypeDecl {
  SourceLoc StructLoc;

public:
  StructDecl(SourceLoc StructLoc, Identifier Name, SourceLoc NameLoc,
             MutableArrayRef<TypeLoc> Inherited,
             GenericParamList *GenericParams, DeclContext *DC);

  SourceLoc getStartLoc() const { return StructLoc; }
  SourceRange getSourceRange() const {
    return SourceRange(StructLoc, getBraces().End);
  }

  // Implement isa/cast/dyncast/etc.
  static bool classof(const Decl *D) {
    return D->getKind() == DeclKind::Struct;
  }
  static bool classof(const GenericTypeDecl *D) {
    return D->getKind() == DeclKind::Struct;
  }
  static bool classof(const NominalTypeDecl *D) {
    return D->getKind() == DeclKind::Struct;
  }
  static bool classof(const DeclContext *C) {
    if (auto D = C->getAsDecl())
      return classof(D);
    return false;
  }
  static bool classof(const IterableDeclContext *C) {
    auto NTD = dyn_cast<NominalTypeDecl>(C);
    return NTD && classof(NTD);
  }

  /// Does this struct contain unreferenceable storage, such as C fields that
  /// cannot be represented in Swift?
  bool hasUnreferenceableStorage() const {
    return Bits.StructDecl.HasUnreferenceableStorage;
  }

  void setHasUnreferenceableStorage(bool v) {
    Bits.StructDecl.HasUnreferenceableStorage = v;
  }
};

/// The kind of artificial main to generate for a class.
enum class ArtificialMainKind : uint8_t {
  NSApplicationMain,
  UIApplicationMain,
};

/// This is the base type for AncestryOptions. Each flag describes possible
/// interesting kinds of superclasses that a class may have.
enum class AncestryFlags : uint8_t {
  /// The class or one of its superclasses is @objc.
  ObjC = (1<<0),

  /// The class or one of its superclasses is @objcMembers.
  ObjCMembers = (1<<1),

  /// The class or one of its superclasses is generic.
  Generic = (1<<2),

  /// The class or one of its superclasses is resilient.
  Resilient = (1<<3),

  /// The class or one of its superclasses has resilient metadata and is in a
  /// different resilience domain.
  ResilientOther = (1<<4),

  /// The class or one of its superclasses is imported from Clang.
  ClangImported = (1<<5),
};

/// Return type of ClassDecl::checkAncestry(). Describes a set of interesting
/// kinds of superclasses that a class may have.
using AncestryOptions = OptionSet<AncestryFlags>;

/// ClassDecl - This is the declaration of a class, for example:
///
///    class Complex { var R : Double, I : Double }
///
/// The type of the decl itself is a MetatypeType; use getDeclaredType()
/// to get the declared type ("Complex" in the above example).
class ClassDecl final : public NominalTypeDecl {
  class ObjCMethodLookupTable;

  SourceLoc ClassLoc;
  ObjCMethodLookupTable *ObjCMethodLookup = nullptr;

  /// Create the Objective-C member lookup table.
  void createObjCMethodLookup();

  struct {
    /// The superclass decl and a bit to indicate whether the
    /// superclass was computed yet or not.
    llvm::PointerIntPair<ClassDecl *, 1, bool> SuperclassDecl;

    /// The superclass type and a bit to indicate whether the
    /// superclass was computed yet or not.
    llvm::PointerIntPair<Type, 1, bool> SuperclassType;
  } LazySemanticInfo;

  friend class SuperclassDeclRequest;
  friend class SuperclassTypeRequest;
  friend class TypeChecker;

public:
  ClassDecl(SourceLoc ClassLoc, Identifier Name, SourceLoc NameLoc,
            MutableArrayRef<TypeLoc> Inherited,
            GenericParamList *GenericParams, DeclContext *DC);

  SourceLoc getStartLoc() const { return ClassLoc; }
  SourceRange getSourceRange() const {
    return SourceRange(ClassLoc, getBraces().End);
  }

  /// Determine whether the member area of this class's metadata (which consists
  /// of field offsets and vtable entries) is to be considered opaque by clients.
  ///
  /// Note that even @_fixed_layout classes have resilient metadata if they are
  /// in a resilient module.
  bool hasResilientMetadata() const;

  /// Determine whether this class has resilient metadata when accessed from the
  /// given module and resilience expansion.
  bool hasResilientMetadata(ModuleDecl *M, ResilienceExpansion expansion) const;

  /// Determine whether this class has a superclass.
  bool hasSuperclass() const { return (bool)getSuperclassDecl(); }

  /// Retrieve the superclass of this class, or null if there is no superclass.
  Type getSuperclass() const;

  /// Retrieve the ClassDecl for the superclass of this class, or null if there
  /// is no superclass.
  ClassDecl *getSuperclassDecl() const;

  /// Check if this class is a superclass or equal to the given class.
  bool isSuperclassOf(ClassDecl *other) const;

  /// Set the superclass of this class.
  void setSuperclass(Type superclass);

  /// Retrieve the status of circularity checking for class inheritance.
  CircularityCheck getCircularityCheck() const {
    return static_cast<CircularityCheck>(Bits.ClassDecl.Circularity);
  }

  /// Record the current stage of circularity checking.
  void setCircularityCheck(CircularityCheck circularity) {
    Bits.ClassDecl.Circularity = static_cast<unsigned>(circularity);
  }

  /// Walk this class and all of the superclasses of this class, transitively,
  /// invoking the callback function for each class.
  ///
  /// \param fn The callback function that will be invoked for each superclass.
  /// It can return \c Continue to continue the traversal. Returning
  /// \c SkipChildren halts the search and returns \c false, while returning
  /// \c Stop halts the search and returns \c true.
  ///
  /// \returns \c true if \c fn returned \c Stop for any class, \c false
  /// otherwise.
  bool walkSuperclasses(
      llvm::function_ref<TypeWalker::Action(ClassDecl *)> fn) const;

  //// Whether this class requires all of its stored properties to
  //// have initializers in the class definition.
  bool requiresStoredPropertyInits() const { 
    return Bits.ClassDecl.RequiresStoredPropertyInits;
  }

  /// Set whether this class requires all of its stored properties to
  /// have initializers in the class definition.
  void setRequiresStoredPropertyInits(bool requiresInits) {
    Bits.ClassDecl.RequiresStoredPropertyInits = requiresInits;
  }

  /// \see getForeignClassKind
  enum class ForeignKind : uint8_t {
    /// A normal Swift or Objective-C class.
    Normal = 0,
    /// An imported Core Foundation type. These are AnyObject-compatible but
    /// do not have runtime metadata.
    CFType,
    /// An imported Objective-C type whose class and metaclass symbols are not
    /// both available at link-time but can be accessed through the Objective-C
    /// runtime.
    RuntimeOnly
  };

  /// Whether this class is "foreign", meaning that it is implemented
  /// by a runtime that Swift does not have first-class integration
  /// with.  This generally means that:
  ///   - class data is either abstracted or cannot be made to
  ///     fit with Swift's metatype schema, and/or
  ///   - there is no facility for subclassing or adding polymorphic
  ///     methods to the class.
  ///
  /// We may find ourselves wanting to break this bit into more
  /// precise chunks later.
  ForeignKind getForeignClassKind() const {
    return static_cast<ForeignKind>(Bits.ClassDecl.RawForeignKind);
  }
  void setForeignClassKind(ForeignKind kind) {
    Bits.ClassDecl.RawForeignKind = static_cast<unsigned>(kind);
  }

  /// Returns true if this class is any kind of "foreign class".
  ///
  /// \see getForeignClassKind
  bool isForeign() const {
    return getForeignClassKind() != ForeignKind::Normal;
  }

  /// Returns true if the class has designated initializers that are not listed
  /// in its members.
  ///
  /// This can occur, for example, if the class is an Objective-C class with
  /// initializers that cannot be represented in Swift.
  bool hasMissingDesignatedInitializers() const;

  void setHasMissingDesignatedInitializers(bool newValue = true) {
    Bits.ClassDecl.HasMissingDesignatedInitializers = newValue;
  }

  /// Returns true if the class has missing members that require vtable entries.
  ///
  /// In this case, the class cannot be subclassed, because we cannot construct
  /// the vtable for the subclass.
  bool hasMissingVTableEntries() const;

  void setHasMissingVTableEntries(bool newValue = true) {
    Bits.ClassDecl.HasMissingVTableEntries = newValue;
  }

  /// Returns true if this class cannot be used with weak or unowned
  /// references.
  /// 
  /// Note that this is true if this class or any of its ancestor classes
  /// are marked incompatible.
  bool isIncompatibleWithWeakReferences() const;

  void setIsIncompatibleWithWeakReferences(bool newValue = true) {
    Bits.ClassDecl.IsIncompatibleWithWeakReferences = newValue;
  }

  /// Find a method of a class that overrides a given method.
  /// Return nullptr, if no such method exists.
  AbstractFunctionDecl *findOverridingDecl(
      const AbstractFunctionDecl *method) const;

  /// Find a method implementation which will be used when a given method
  /// is invoked on an instance of this class. This implementation may stem
  /// either from a class itself or its direct or indirect superclasses.
  AbstractFunctionDecl *findImplementingMethod(
      const AbstractFunctionDecl *method) const;

  /// True if the class has a destructor.
  ///
  /// Fully type-checked classes always contain destructors, but during parsing
  /// or type-checking, the implicit destructor may not have been synthesized
  /// yet if one was not explicitly declared.
  bool hasDestructor() const { return Bits.ClassDecl.HasDestructorDecl; }

  /// Set the 'has destructor' flag.
  void setHasDestructor() { Bits.ClassDecl.HasDestructorDecl = 1; }
  
  /// Retrieve the destructor for this class.
  DestructorDecl *getDestructor();

  /// Synthesize implicit, trivial destructor, add it to this ClassDecl
  /// and return it.
  void addImplicitDestructor();

  /// Determine whether this class inherits the convenience initializers
  /// from its superclass.
  ///
  /// \param resolver Used to resolve the signatures of initializers, which is
  /// required for name lookup.
  bool inheritsSuperclassInitializers(LazyResolver *resolver);

  /// Marks that this class inherits convenience initializers from its
  /// superclass.
  ///
  /// This is computed as part of adding implicit initializers.
  void setInheritsSuperclassInitializers() {
    assert(addedImplicitInitializers());
    Bits.ClassDecl.InheritsSuperclassInits = true;
  }

  /// Walks the class hierarchy starting from this class, checking various
  /// conditions.
  AncestryOptions checkAncestry() const;

  /// Check if the class has ancestry of the given kind.
  bool checkAncestry(AncestryFlags flag) const {
    return checkAncestry().contains(flag);
  }

  /// The type of metaclass to use for a class.
  enum class MetaclassKind : uint8_t {
    ObjC,
    SwiftStub,
  };

  /// Determine which sort of metaclass to use for this class
  MetaclassKind getMetaclassKind() const;

  /// Retrieve the name to use for this class when interoperating with
  /// the Objective-C runtime.
  StringRef getObjCRuntimeName(llvm::SmallVectorImpl<char> &buffer) const;

  /// Returns the appropriate kind of entry point to generate for this class,
  /// based on its attributes.
  ///
  /// It is an error to call this on a class that does not have a
  /// *ApplicationMain attribute.
  ArtificialMainKind getArtificialMainKind() const;

  using NominalTypeDecl::lookupDirect;

  /// Look in this class and its extensions (but not any of its protocols or
  /// superclasses) for declarations with a given Objective-C selector.
  ///
  /// Note that this can find methods, initializers, deinitializers,
  /// getters, and setters.
  ///
  /// \param selector The Objective-C selector of the method we're
  /// looking for.
  ///
  /// \param isInstance Whether we are looking for an instance method
  /// (vs. a class method).
  MutableArrayRef<AbstractFunctionDecl *> lookupDirect(ObjCSelector selector,
                                                       bool isInstance);

  /// Record the presence of an @objc method with the given selector.
  void recordObjCMethod(AbstractFunctionDecl *method, ObjCSelector selector);

  // Implement isa/cast/dyncast/etc.
  static bool classof(const Decl *D) {
    return D->getKind() == DeclKind::Class;
  }
  static bool classof(const GenericTypeDecl *D) {
    return D->getKind() == DeclKind::Class;
  }
  static bool classof(const NominalTypeDecl *D) {
    return D->getKind() == DeclKind::Class;
  }
  static bool classof(const DeclContext *C) {
    if (auto D = C->getAsDecl())
      return classof(D);
    return false;
  }
  static bool classof(const IterableDeclContext *C) {
    auto NTD = dyn_cast<NominalTypeDecl>(C);
    return NTD && classof(NTD);
  }
  
  /// Returns true if the decl uses the Objective-C generics model.
  ///
  /// This is true of imported Objective-C classes.
  bool usesObjCGenericsModel() const {
    return hasClangNode() && isGenericContext() && isObjC();
  }
  
  /// True if the class is known to be implemented in Swift.
  bool hasKnownSwiftImplementation() const {
    return !hasClangNode();
  }
};


/// Describes whether a requirement refers to 'Self', for use in the
/// is-inheritable and is-available-existential checks.
struct SelfReferenceKind {
  bool result;
  bool parameter;
  bool requirement;
  bool other;

  /// The type does not refer to 'Self' at all.
  static SelfReferenceKind None() {
    return SelfReferenceKind(false, false, false, false);
  }

  /// The type refers to 'Self', but only as the result type of a method.
  static SelfReferenceKind Result() {
    return SelfReferenceKind(true, false, false, false);
  }

  /// The type refers to 'Self', but only as the parameter type of a method.
  static SelfReferenceKind Parameter() {
    return SelfReferenceKind(false, true, false, false);
  }

  /// The type refers to 'Self' within a same-type requiement.
  static SelfReferenceKind Requirement() {
    return SelfReferenceKind(false, false, true, false);
  }

  /// The type refers to 'Self' in a position that is invariant.
  static SelfReferenceKind Other() {
    return SelfReferenceKind(false, false, false, true);
  }

  SelfReferenceKind flip() const {
    return SelfReferenceKind(parameter, result, requirement, other);
  }

  SelfReferenceKind operator|=(SelfReferenceKind kind) {
    result |= kind.result;
    requirement |= kind.requirement;
    parameter |= kind.parameter;
    other |= kind.other;
    return *this;
  }

  operator bool() const {
    return result || parameter || requirement || other;
  }

private:
  SelfReferenceKind(bool result, bool parameter, bool requirement, bool other)
    : result(result), parameter(parameter), requirement(requirement),
      other(other) { }
};

/// ProtocolDecl - A declaration of a protocol, for example:
///
///   protocol Drawable {
///     func draw()
///   }
///
/// Every protocol has an implicitly-created 'Self' generic parameter that
/// stands for a type that conforms to the protocol. For example,
///
///   protocol Cloneable {
///     func clone() -> Self
///   }
///
class ProtocolDecl final : public NominalTypeDecl {
  SourceLoc ProtocolLoc;

  ArrayRef<ProtocolDecl *> InheritedProtocols;

  struct {
    /// The superclass decl and a bit to indicate whether the
    /// superclass was computed yet or not.
    llvm::PointerIntPair<ClassDecl *, 1, bool> SuperclassDecl;

    /// The superclass type and a bit to indicate whether the
    /// superclass was computed yet or not.
    llvm::PointerIntPair<Type, 1, bool> SuperclassType;
  } LazySemanticInfo;

  /// The generic signature representing exactly the new requirements introduced
  /// by this protocol.
  const Requirement *RequirementSignature = nullptr;

  bool requiresClassSlow();

  bool existentialConformsToSelfSlow();

  bool existentialTypeSupportedSlow(LazyResolver *resolver);

  ArrayRef<ProtocolDecl *> getInheritedProtocolsSlow();

  friend class SuperclassDeclRequest;
  friend class SuperclassTypeRequest;
  friend class RequirementSignatureRequest;
  friend class TypeChecker;

public:
  ProtocolDecl(DeclContext *DC, SourceLoc ProtocolLoc, SourceLoc NameLoc,
               Identifier Name, MutableArrayRef<TypeLoc> Inherited,
               TrailingWhereClause *TrailingWhere);

  using Decl::getASTContext;

  /// Retrieve the set of protocols inherited from this protocol.
  ArrayRef<ProtocolDecl *> getInheritedProtocols() const {
    if (Bits.ProtocolDecl.InheritedProtocolsValid)
      return InheritedProtocols;

    return const_cast<ProtocolDecl *>(this)->getInheritedProtocolsSlow();
  }

  /// Determine whether this protocol has a superclass.
  bool hasSuperclass() const { return (bool)getSuperclassDecl(); }

  /// Retrieve the superclass of this protocol, or null if there is no superclass.
  Type getSuperclass() const;

  /// Retrieve the ClassDecl for the superclass of this protocol, or null if there
  /// is no superclass.
  ClassDecl *getSuperclassDecl() const;

  /// Set the superclass of this protocol.
  void setSuperclass(Type superclass);

  /// Retrieve the set of AssociatedTypeDecl members of this protocol; this
  /// saves loading the set of members in cases where there's no possibility of
  /// a protocol having nested types (ObjC protocols).
  llvm::TinyPtrVector<AssociatedTypeDecl *> getAssociatedTypeMembers() const;

  /// Walk this protocol and all of the protocols inherited by this protocol,
  /// transitively, invoking the callback function for each protocol.
  ///
  /// \param fn The callback function that will be invoked for each inherited
  /// protocol. It can return \c Continue to continue the traversal,
  /// \c SkipChildren to avoid visiting the children of the given protocol
  /// but continue the search, and \c Stop to halt the search.
  ///
  /// \returns \c true if \c fn returned \c Stop for any protocol, \c false
  /// otherwise.
  bool walkInheritedProtocols(
               llvm::function_ref<TypeWalker::Action(ProtocolDecl *)> fn) const;

  /// Determine whether this protocol inherits from the given ("super")
  /// protocol.
  bool inheritsFrom(const ProtocolDecl *Super) const;
  
  ProtocolType *getDeclaredType() const {
    return reinterpret_cast<ProtocolType *>(
      NominalTypeDecl::getDeclaredType().getPointer());
  }
  
  SourceLoc getStartLoc() const { return ProtocolLoc; }
  SourceRange getSourceRange() const {
    return SourceRange(ProtocolLoc, getBraces().End);
  }

  /// True if this protocol can only be conformed to by class types.
  bool requiresClass() const {
    if (Bits.ProtocolDecl.RequiresClassValid)
      return Bits.ProtocolDecl.RequiresClass;

    return const_cast<ProtocolDecl *>(this)->requiresClassSlow();
  }

  /// Specify that this protocol is class-bounded, e.g., because it was
  /// annotated with the 'class' keyword.
  void setRequiresClass(bool requiresClass = true) {
    Bits.ProtocolDecl.RequiresClassValid = true;
    Bits.ProtocolDecl.RequiresClass = requiresClass;
  }

  /// Determine whether an existential conforming to this protocol can be
  /// matched with a generic type parameter constrained to this protocol.
  /// This is only permitted if there is nothing "non-trivial" that we
  /// can do with the metatype, which means the protocol must not have
  /// any static methods and must be declared @objc.
  bool existentialConformsToSelf() const {
    if (Bits.ProtocolDecl.ExistentialConformsToSelfValid)
      return Bits.ProtocolDecl.ExistentialConformsToSelf;

    return const_cast<ProtocolDecl *>(this)
             ->existentialConformsToSelfSlow();
  }

  /// Does this protocol require a self-conformance witness table?
  bool requiresSelfConformanceWitnessTable() const;

  /// Find direct Self references within the given requirement.
  ///
  /// \param allowCovariantParameters If true, 'Self' is assumed to be
  /// covariant anywhere; otherwise, only in the return type of the top-level
  /// function type.
  ///
  /// \param skipAssocTypes If true, associated types of 'Self' are ignored;
  /// otherwise, they count as an 'other' usage of 'Self'.
  SelfReferenceKind findProtocolSelfReferences(const ValueDecl *decl,
                                               bool allowCovariantParameters,
                                               bool skipAssocTypes) const;

  /// Determine whether we are allowed to refer to an existential type
  /// conforming to this protocol. This is only permitted if the type of
  /// the member does not contain any associated types, and does not
  /// contain 'Self' in 'parameter' or 'other' position.
  bool isAvailableInExistential(const ValueDecl *decl) const;

  /// Determine whether we are allowed to refer to an existential type
  /// conforming to this protocol. This is only permitted if the types of
  /// all the members do not contain any associated types, and do not
  /// contain 'Self' in 'parameter' or 'other' position.
  bool existentialTypeSupported(LazyResolver *resolver) const {
    if (Bits.ProtocolDecl.ExistentialTypeSupportedValid)
      return Bits.ProtocolDecl.ExistentialTypeSupported;

    return const_cast<ProtocolDecl *>(this)
             ->existentialTypeSupportedSlow(resolver);
  }

  /// Explicitly set the existentialTypeSupported flag, without computing
  /// it from members. Only called from deserialization, where the flag
  /// was stored in the serialized record.
  void setExistentialTypeSupported(bool supported) {
    Bits.ProtocolDecl.ExistentialTypeSupported = supported;
    Bits.ProtocolDecl.ExistentialTypeSupportedValid = true;
  }

private:
  void computeKnownProtocolKind() const;

public:
  /// If this is known to be a compiler-known protocol, returns the kind.
  /// Otherwise returns None.
  Optional<KnownProtocolKind> getKnownProtocolKind() const {
    if (Bits.ProtocolDecl.KnownProtocol == 0)
      computeKnownProtocolKind();

    if (Bits.ProtocolDecl.KnownProtocol == 1)
      return None;
    
    return static_cast<KnownProtocolKind>(Bits.ProtocolDecl.KnownProtocol - 2);
  }

  /// Check whether this protocol is of a specific, known protocol kind.
  bool isSpecificProtocol(KnownProtocolKind kind) const {
    if (auto knownKind = getKnownProtocolKind())
      return *knownKind == kind;

    return false;
  }

  /// Retrieve the status of circularity checking for protocol inheritance.
  CircularityCheck getCircularityCheck() const {
    return static_cast<CircularityCheck>(Bits.ProtocolDecl.Circularity);
  }

  /// Record the current stage of circularity checking.
  void setCircularityCheck(CircularityCheck circularity) {
    Bits.ProtocolDecl.Circularity = static_cast<unsigned>(circularity);
  }

  /// Returns true if the protocol has requirements that are not listed in its
  /// members.
  ///
  /// This can occur, for example, if the protocol is an Objective-C protocol
  /// with requirements that cannot be represented in Swift.
  bool hasMissingRequirements() const {
    (void)getMembers();
    return Bits.ProtocolDecl.HasMissingRequirements;
  }

  void setHasMissingRequirements(bool newValue) {
    Bits.ProtocolDecl.HasMissingRequirements = newValue;
  }

  /// Returns the default type witness for an associated type, or a null
  /// type if there is no default.
  Type getDefaultTypeWitness(AssociatedTypeDecl *assocType) const;

  /// Set the default type witness for an associated type.
  void setDefaultTypeWitness(AssociatedTypeDecl *assocType, Type witness);

  /// Returns the default witness for a requirement, or nullptr if there is
  /// no default.
  Witness getDefaultWitness(ValueDecl *requirement) const;

  /// Record the default witness for a requirement.
  void setDefaultWitness(ValueDecl *requirement, Witness witness);

  /// Returns the default associated conformance witness for an associated
  /// type, or \c None if there is no default.
  Optional<ProtocolConformanceRef> getDefaultAssociatedConformanceWitness(
                                              CanType association,
                                              ProtocolDecl *requirement) const;

  /// Set the default associated conformance witness for the given
  /// associated conformance.
  void setDefaultAssociatedConformanceWitness(
                                            CanType association,
                                            ProtocolDecl *requirement,
                                            ProtocolConformanceRef conformance);

  /// Retrieve the name to use for this protocol when interoperating
  /// with the Objective-C runtime.
  StringRef getObjCRuntimeName(llvm::SmallVectorImpl<char> &buffer) const;

  /// Create the generic parameters of this protocol if the haven't been
  /// created yet.
  void createGenericParamsIfMissing();

  /// Retrieve the requirements that describe this protocol.
  ///
  /// These are the requirements including any inherited protocols
  /// and conformances for associated types that are introduced in this
  /// protocol. Requirements implied via any other protocol (e.g., inherited
  /// protocols of the inherited protocols) are not mentioned. The conformance
  /// requirements listed here become entries in the witness table.
  ArrayRef<Requirement> getRequirementSignature() const;

  /// Is the requirement signature currently being computed?
  bool isComputingRequirementSignature() const;

  /// Has the requirement signature been computed yet?
  bool isRequirementSignatureComputed() const {
    return RequirementSignature != nullptr;
  }

  void setRequirementSignature(ArrayRef<Requirement> requirements);

private:
  ArrayRef<Requirement> getCachedRequirementSignature() const;

public:
  // Implement isa/cast/dyncast/etc.
  static bool classof(const Decl *D) {
    return D->getKind() == DeclKind::Protocol;
  }
  static bool classof(const GenericTypeDecl *D) {
    return D->getKind() == DeclKind::Protocol;
  }
  static bool classof(const NominalTypeDecl *D) {
    return D->getKind() == DeclKind::Protocol;
  }
  static bool classof(const DeclContext *C) {
    if (auto D = C->getAsDecl())
      return classof(D);
    return false;
  }
  static bool classof(const IterableDeclContext *C) {
    auto NTD = dyn_cast<NominalTypeDecl>(C);
    return NTD && classof(NTD);
  }
};

/// AbstractStorageDecl - This is the common superclass for VarDecl and
/// SubscriptDecl, representing potentially settable memory locations.
class AbstractStorageDecl : public ValueDecl {
  friend class SetterAccessLevelRequest;
public:
  static const size_t MaxNumAccessors = 255;
private:
  /// A record of the accessors for the declaration.
  class alignas(1 << 3) AccessorRecord final :
      private llvm::TrailingObjects<AccessorRecord, AccessorDecl*> {
    friend TrailingObjects;

    using AccessorIndex = uint8_t;
    static const AccessorIndex InvalidIndex = 0;

    /// The range of the braces around the accessor clause.
    SourceRange Braces;

    /// The implementation info for the accessors.  If there's no
    /// AccessorRecord for a storage decl, the decl is just stored.
    StorageImplInfo ImplInfo;

    /// The number of accessors currently stored in this record.
    AccessorIndex NumAccessors;

    /// The storage capacity of this record for accessors.  Always includes
    /// enough space for adding opaque accessors to the record, which are the
    /// only accessors that should ever be added retroactively; hence this
    /// field is only here for the purposes of safety checks.
    AccessorIndex AccessorsCapacity;

    /// Either 0, meaning there is no registered accessor of the given kind,
    /// or the index+1 of the accessor in the accessors array.
    AccessorIndex AccessorIndices[NumAccessorKinds];

    AccessorRecord(SourceRange braces, StorageImplInfo implInfo,
                   ArrayRef<AccessorDecl*> accessors,
                   AccessorIndex accessorsCapacity);
  public:
    static AccessorRecord *create(ASTContext &ctx, SourceRange braces,
                                  StorageImplInfo implInfo,
                                  ArrayRef<AccessorDecl*> accessors);

    SourceRange getBracesRange() const { return Braces; }

    const StorageImplInfo &getImplInfo() const { return ImplInfo; }
    void overwriteImplInfo(StorageImplInfo newInfo) { ImplInfo = newInfo; }

    inline AccessorDecl *getAccessor(AccessorKind kind) const;

    ArrayRef<AccessorDecl *> getAllAccessors() const {
      return { getTrailingObjects<AccessorDecl*>(), NumAccessors };
    }

    void addOpaqueAccessor(AccessorDecl *accessor);

  private:
    MutableArrayRef<AccessorDecl *> getAccessorsBuffer() {
      return { getTrailingObjects<AccessorDecl*>(), NumAccessors };
    }

    bool registerAccessor(AccessorDecl *accessor, AccessorIndex index);
  };

  llvm::PointerIntPair<AccessorRecord*, 3, OptionalEnum<AccessLevel>> Accessors;

  void setFieldsFromImplInfo(StorageImplInfo implInfo) {
    Bits.AbstractStorageDecl.HasStorage = implInfo.hasStorage();
    Bits.AbstractStorageDecl.SupportsMutation = implInfo.supportsMutation();
  }

protected:
  AbstractStorageDecl(DeclKind Kind, bool IsStatic, DeclContext *DC,
                      DeclName Name, SourceLoc NameLoc,
                      StorageIsMutable_t supportsMutation)
    : ValueDecl(Kind, DC, Name, NameLoc) {
    Bits.AbstractStorageDecl.HasStorage = true;
    Bits.AbstractStorageDecl.SupportsMutation = supportsMutation;
    Bits.AbstractStorageDecl.IsGetterMutating = false;
    Bits.AbstractStorageDecl.IsSetterMutating = true;
    Bits.AbstractStorageDecl.OpaqueReadOwnership =
      unsigned(OpaqueReadOwnership::Owned);
    Bits.AbstractStorageDecl.IsStatic = IsStatic;
  }

  void setSupportsMutationIfStillStored(StorageIsMutable_t supportsMutation) {
    if (auto ptr = Accessors.getPointer()) {
      auto impl = ptr->getImplInfo();
      if (!impl.isSimpleStored()) return;
      impl = StorageImplInfo::getSimpleStored(supportsMutation);
      ptr->overwriteImplInfo(impl);
    }
    Bits.AbstractStorageDecl.SupportsMutation = supportsMutation;
  }

  void computeIsValidKeyPathComponent();
  
  OpaqueTypeDecl *OpaqueReturn = nullptr;

public:

  /// Should this declaration be treated as if annotated with transparent
  /// attribute.
  bool isTransparent() const;

  /// Is this a type ('static') variable?
  bool isStatic() const {
    return Bits.AbstractStorageDecl.IsStatic;
  }
  void setStatic(bool IsStatic) {
    Bits.AbstractStorageDecl.IsStatic = IsStatic;
  }

  /// \returns the way 'static'/'class' should be spelled for this declaration.
  StaticSpellingKind getCorrectStaticSpelling() const;

  /// Return the interface type of the stored value.
  Type getValueInterfaceType() const;

  /// Determine how this storage is implemented.
  StorageImplInfo getImplInfo() const {
    if (auto ptr = Accessors.getPointer())
      return ptr->getImplInfo();
    return StorageImplInfo::getSimpleStored(supportsMutation());
  }

  ReadImplKind getReadImpl() const {
    return getImplInfo().getReadImpl();
  }
  WriteImplKind getWriteImpl() const {
    return getImplInfo().getWriteImpl();
  }
  ReadWriteImplKind getReadWriteImpl() const {
    return getImplInfo().getReadWriteImpl();
  }

  /// Overwrite the registered implementation-info.  This should be
  /// used carefully.
  void overwriteImplInfo(StorageImplInfo implInfo);

  /// Return true if this is a VarDecl that has storage associated with
  /// it.
  bool hasStorage() const {
    return Bits.AbstractStorageDecl.HasStorage;
  }

  /// Return true if this storage has the basic accessors/capability
  /// to be mutated.  This is generally constant after the accessors are
  /// installed by the parser/importer/whatever.
  ///
  /// Note that this is different from the mutability of the declaration
  /// in the user language: sometimes we can assign to declarations that
  /// don't support mutation (e.g. to initialize them), and sometimes we
  /// can't mutate things that do support mutation (e.g. because their
  /// setter is private).
  StorageIsMutable_t supportsMutation() const {
    return StorageIsMutable_t(Bits.AbstractStorageDecl.SupportsMutation);
  }

  /// Are there any accessors for this declaration, including implicit ones?
  bool hasAnyAccessors() const {
    return !getAllAccessors().empty();
  }

  /// Return the ownership of values opaquely read from this storage.
  OpaqueReadOwnership getOpaqueReadOwnership() const {
    return OpaqueReadOwnership(Bits.AbstractStorageDecl.OpaqueReadOwnership);
  }
  void setOpaqueReadOwnership(OpaqueReadOwnership ownership) {
    Bits.AbstractStorageDecl.OpaqueReadOwnership = unsigned(ownership);
  }

  /// Return true if reading this storage requires the ability to
  /// modify the base value.
  bool isGetterMutating() const {
    return Bits.AbstractStorageDecl.IsGetterMutating;
  }
  void setIsGetterMutating(bool isMutating) {
    Bits.AbstractStorageDecl.IsGetterMutating = isMutating;
  }
  
  /// Return true if modifying this storage requires the ability to
  /// modify the base value.
  bool isSetterMutating() const {
    return Bits.AbstractStorageDecl.IsSetterMutating;
  }
  void setIsSetterMutating(bool isMutating) {
    Bits.AbstractStorageDecl.IsSetterMutating = isMutating;
  }

  AccessorDecl *getAccessor(AccessorKind kind) const {
    if (auto info = Accessors.getPointer())
      return info->getAccessor(kind);
    return nullptr;
  }

  ArrayRef<AccessorDecl*> getAllAccessors() const {
    if (const auto *info = Accessors.getPointer())
      return info->getAllAccessors();
    return {};
  }

  /// Visit all the opaque accessors that this storage is expected to have.
  void visitExpectedOpaqueAccessors(
                            llvm::function_ref<void (AccessorKind)>) const;

  /// Visit all the opaque accessors of this storage declaration.
  void visitOpaqueAccessors(llvm::function_ref<void (AccessorDecl*)>) const;

  void setAccessors(StorageImplInfo storageImpl,
                    SourceLoc lbraceLoc, ArrayRef<AccessorDecl*> accessors,
                    SourceLoc rbraceLoc);

  /// Add a setter to an existing Computed var.
  ///
  /// This should only be used by the ClangImporter.
  void setComputedSetter(AccessorDecl *Set);

  /// Add a synthesized getter.
  void setSynthesizedGetter(AccessorDecl *getter);

  /// Add a synthesized setter.
  void setSynthesizedSetter(AccessorDecl *setter);

  /// Add a synthesized read coroutine.
  void setSynthesizedReadCoroutine(AccessorDecl *read);

  /// Add a synthesized modify coroutine.
  void setSynthesizedModifyCoroutine(AccessorDecl *modify);

  /// Does this storage require an opaque accessor of the given kind?
  bool requiresOpaqueAccessor(AccessorKind kind) const;

  /// Does this storage require a 'get' accessor in its opaque-accessors set?
  bool requiresOpaqueGetter() const {
    return getOpaqueReadOwnership() != OpaqueReadOwnership::Borrowed;
  }

  /// Does this storage require a 'read' accessor in its opaque-accessors set?
  bool requiresOpaqueReadCoroutine() const {
    return getOpaqueReadOwnership() != OpaqueReadOwnership::Owned;
  }

  /// Does this storage require a 'set' accessor in its opaque-accessors set?
  bool requiresOpaqueSetter() const { return supportsMutation(); }

  /// Does this storage require a 'modify' accessor in its opaque-accessors set?
  bool requiresOpaqueModifyCoroutine() const;

  SourceRange getBracesRange() const {
    if (auto info = Accessors.getPointer())
      return info->getBracesRange();
    return SourceRange();
  }

  /// Retrieve the getter used to access the value of this variable.
  AccessorDecl *getGetter() const {
    return getAccessor(AccessorKind::Get);
  }
  
  /// Retrieve the setter used to mutate the value of this variable.
  AccessorDecl *getSetter() const {
    return getAccessor(AccessorKind::Set);
  }

  AccessLevel getSetterFormalAccess() const;

  void setSetterAccess(AccessLevel accessLevel) {
    assert(!Accessors.getInt().hasValue());
    overwriteSetterAccess(accessLevel);
  }

  void overwriteSetterAccess(AccessLevel accessLevel);

  /// Return the decl for the immutable addressor if it exists.
  AccessorDecl *getAddressor() const {
    return getAccessor(AccessorKind::Address);
  }

  /// Return the decl for the mutable accessor if it exists.
  AccessorDecl *getMutableAddressor() const {
    return getAccessor(AccessorKind::MutableAddress);
  }

  /// Return the appropriate addressor for the given access kind.
  AccessorDecl *getAddressorForAccess(AccessKind accessKind) const {
    if (accessKind == AccessKind::Read)
      return getAddressor();
    return getMutableAddressor();
  }

  /// Return the decl for the 'read' coroutine accessor if it exists.
  AccessorDecl *getReadCoroutine() const {
    return getAccessor(AccessorKind::Read);
  }

  /// Return the decl for the 'modify' coroutine accessor if it exists.
  AccessorDecl *getModifyCoroutine() const {
    return getAccessor(AccessorKind::Modify);
  }

  /// Return the decl for the willSet specifier if it exists, this is
  /// only valid on a declaration with Observing storage.
  AccessorDecl *getWillSetFunc() const {
    return getAccessor(AccessorKind::WillSet);
  }

  /// Return the decl for the didSet specifier if it exists, this is
  /// only valid on a declaration with Observing storage.
  AccessorDecl *getDidSetFunc() const {
    return getAccessor(AccessorKind::DidSet);
  }

  /// Given that this is an Objective-C property or subscript declaration,
  /// produce its getter selector.
  ObjCSelector
  getObjCGetterSelector(Identifier preferredName = Identifier()) const;

  /// Given that this is an Objective-C property or subscript declaration,
  /// produce its setter selector.
  ObjCSelector
  getObjCSetterSelector(Identifier preferredName = Identifier()) const;

  AbstractStorageDecl *getOverriddenDecl() const {
    return cast_or_null<AbstractStorageDecl>(ValueDecl::getOverriddenDecl());
  }

  /// Returns the location of 'override' keyword, if any.
  SourceLoc getOverrideLoc() const;

  /// Returns true if this declaration has a setter accessible from the given
  /// context.
  ///
  /// If \p DC is null, returns true only if the setter is public.
  ///
  /// See \c isAccessibleFrom for a discussion of the \p forConformance
  /// parameter.
  bool isSetterAccessibleFrom(const DeclContext *DC,
                              bool forConformance=false) const;

  /// Determine how this storage declaration should actually be accessed.
  AccessStrategy getAccessStrategy(AccessSemantics semantics,
                                   AccessKind accessKind,
                                   ModuleDecl *module,
                                   ResilienceExpansion expansion) const;

  /// Should this declaration behave as if it must be accessed
  /// resiliently, even when we're building a non-resilient module?
  ///
  /// This is used for diagnostics, because we do not want a behavior
  /// change between builds with resilience enabled and disabled.
  bool isFormallyResilient() const;

  /// Do we need to use resilient access patterns outside of this
  /// property's resilience domain?
  bool isResilient() const;

  /// Do we need to use resilient access patterns when accessing this
  /// property from the given module?
  bool isResilient(ModuleDecl *M, ResilienceExpansion expansion) const;

  void setIsValidKeyPathComponent(bool value) {
    Bits.AbstractStorageDecl.HasComputedValidKeyPathComponent = true;
    Bits.AbstractStorageDecl.ValidKeyPathComponent = value;
  }

  /// True if the storage can be referenced by a keypath directly.
  /// Otherwise, its override must be referenced.
  bool isValidKeyPathComponent() const {
    if (!Bits.AbstractStorageDecl.HasComputedValidKeyPathComponent)
      const_cast<AbstractStorageDecl *>(this)->computeIsValidKeyPathComponent();
    return Bits.AbstractStorageDecl.ValidKeyPathComponent;
  }

  /// True if the storage exports a property descriptor for key paths in
  /// other modules.
  bool exportsPropertyDescriptor() const;

  /// True if any of the accessors to the storage is private or fileprivate.
  bool hasPrivateAccessor() const;

  bool hasDidSetOrWillSetDynamicReplacement() const;

  bool hasAnyNativeDynamicAccessors() const;

  bool hasAnyDynamicReplacementAccessors() const;

  OpaqueTypeDecl *getOpaqueResultTypeDecl() const {
    return OpaqueReturn;
  }
  void setOpaqueResultTypeDecl(OpaqueTypeDecl *decl) {
    assert(!OpaqueReturn && "already has opaque type decl");
    OpaqueReturn = decl;
  }

  // Implement isa/cast/dyncast/etc.
  static bool classof(const Decl *D) {
    return D->getKind() >= DeclKind::First_AbstractStorageDecl &&
           D->getKind() <= DeclKind::Last_AbstractStorageDecl;
  }
};

/// Describes which synthesized property for a property with an attached
/// wrapper is being referenced.
enum class PropertyWrapperSynthesizedPropertyKind {
  /// The backing storage property, which is a stored property of the
  /// wrapper type.
  Backing,
  /// A storage wrapper (e.g., `$foo`), which is a wrapper over the
  /// wrapper instance's `wrapperValue` property.
  StorageWrapper,
};

/// VarDecl - 'var' and 'let' declarations.
class VarDecl : public AbstractStorageDecl {
public:
  enum class Specifier : uint8_t {
    // For Var Decls

    Let = 0,
    Var = 1,

    // For Param Decls

    Default = Let,
    InOut = 2,
    Shared = 3,
    Owned = 4,
  };

protected:
  PointerUnion3<PatternBindingDecl *, Stmt *, VarDecl *> Parent;

  VarDecl(DeclKind Kind, bool IsStatic, Specifier Sp, bool IsCaptureList,
          SourceLoc NameLoc, Identifier Name, DeclContext *DC)
    : AbstractStorageDecl(Kind, IsStatic, DC, Name, NameLoc,
                          StorageIsMutable_t(!isImmutableSpecifier(Sp)))
  {
    Bits.VarDecl.Specifier = static_cast<unsigned>(Sp);
    Bits.VarDecl.IsCaptureList = IsCaptureList;
    Bits.VarDecl.IsDebuggerVar = false;
    Bits.VarDecl.IsLazyStorageProperty = false;
    Bits.VarDecl.HasNonPatternBindingInit = false;
    Bits.VarDecl.IsPropertyWrapperBackingProperty = false;
  }

  /// This is the type specified, including location information.
  TypeLoc typeLoc;

  Type typeInContext;

public:
  VarDecl(bool IsStatic, Specifier Sp, bool IsCaptureList, SourceLoc NameLoc,
          Identifier Name, DeclContext *DC)
    : VarDecl(DeclKind::Var, IsStatic, Sp, IsCaptureList, NameLoc, Name, DC) {}

  SourceRange getSourceRange() const;

  Identifier getName() const { return getFullName().getBaseIdentifier(); }

  /// Returns the string for the base name, or "_" if this is unnamed.
  StringRef getNameStr() const {
    assert(!getFullName().isSpecial() && "Cannot get string for special names");
    return hasName() ? getBaseName().getIdentifier().str() : "_";
  }

  TypeLoc &getTypeLoc() { return typeLoc; }
  TypeLoc getTypeLoc() const { return typeLoc; }

  bool hasType() const {
    // We have a type if either the type has been computed already or if
    // this is a deserialized declaration with an interface type.
    return !typeInContext.isNull();
  }

  /// Get the type of the variable within its context. If the context is generic,
  /// this will use archetypes.
  Type getType() const;

  /// Set the type of the variable within its context.
  void setType(Type t);

  void markInvalid();

  /// Retrieve the source range of the variable type, or an invalid range if the
  /// variable's type is not explicitly written in the source.
  ///
  /// Only for use in diagnostics.  It is not always possible to always
  /// precisely point to the variable type because of type aliases.
  SourceRange getTypeSourceRangeForDiagnostics() const;

  /// Returns whether the var is settable in the specified context: this
  /// is either because it is a stored var, because it has a custom setter, or
  /// is a let member in an initializer.
  ///
  /// Pass a null context and null base to check if it's always settable.
  bool isSettable(const DeclContext *UseDC,
                  const DeclRefExpr *base = nullptr) const;

  /// Return the parent pattern binding that may provide an initializer for this
  /// VarDecl.  This returns null if there is none associated with the VarDecl.
  PatternBindingDecl *getParentPatternBinding() const {
    if (!Parent)
      return nullptr;
    return Parent.dyn_cast<PatternBindingDecl *>();
  }
  void setParentPatternBinding(PatternBindingDecl *PBD) {
    assert(PBD);
    Parent = PBD;
  }

  /// Return the Pattern involved in initializing this VarDecl.  However, recall
  /// that the Pattern may be involved in initializing more than just this one
  /// vardecl.  For example, if this is a VarDecl for "x", the pattern may be
  /// "(x, y)" and the initializer on the PatternBindingDecl may be "(1,2)" or
  /// "foo()".
  ///
  /// If this has no parent pattern binding decl or statement associated, it
  /// returns null.
  ///
  Pattern *getParentPattern() const;

  /// Return the statement that owns the pattern associated with this VarDecl,
  /// if one exists.
  ///
  /// NOTE: After parsing and before type checking, all VarDecls from
  /// CaseLabelItem's Patterns return their CaseStmt. After type checking, we
  /// will have constructed the CaseLabelItem VarDecl linked list implying this
  /// will return nullptr. After type checking, if one wishes to find a parent
  /// pattern of a VarDecl of a CaseStmt, \see getRecursiveParentPatternStmt
  /// instead.
  Stmt *getParentPatternStmt() const {
    if (!Parent)
      return nullptr;
    return Parent.dyn_cast<Stmt *>();
  }

  void setParentPatternStmt(Stmt *s) {
    assert(s);
    Parent = s;
  }

  /// Look for the parent pattern stmt of this var decl, recursively
  /// looking through var decl pointers and then through any
  /// fallthroughts.
  Stmt *getRecursiveParentPatternStmt() const;

  /// Returns the var decl that this var decl is an implicit reference to if
  /// such a var decl exists.
  VarDecl *getParentVarDecl() const {
    if (!Parent)
      return nullptr;
    return Parent.dyn_cast<VarDecl *>();
  }

  /// Set \p v to be the pattern produced VarDecl that is the parent of this
  /// var decl.
  void setParentVarDecl(VarDecl *v) {
    assert(v && v != this);
    Parent = v;
  }

  /// If this is a VarDecl that does not belong to a CaseLabelItem's pattern,
  /// return this. Otherwise, this VarDecl must belong to a CaseStmt's
  /// CaseLabelItem. In that case, return the first case label item of the first
  /// case stmt in a sequence of case stmts that fallthrough into each other.
  ///
  /// NOTE: During type checking, we emit an error if we have a single case
  /// label item with a pattern that has multiple var decls of the same
  /// name. This means that during type checking and before type checking, we
  /// may have a _malformed_ switch stmt var decl linked list since var decls in
  /// the same case label item that have the same name will point at the same
  /// canonical var decl, namely the first var decl with the name in the
  /// canonical case label item's var decl list. This is ok, since we are going
  /// to emit the error, but it requires us to be more careful/cautious before
  /// type checking has been complete when relying on canonical var decls
  /// matching up.
  VarDecl *getCanonicalVarDecl() const;

  /// If this is a case stmt var decl, return the var decl that corresponds to
  /// this var decl in the first case label item of the case stmt. Returns
  /// nullptr if this isn't a VarDecl that is part of a case stmt.
  NullablePtr<VarDecl> getCorrespondingFirstCaseLabelItemVarDecl() const;

  /// If this is a case stmt var decl, return the case body var decl that this
  /// var decl maps to.
  NullablePtr<VarDecl> getCorrespondingCaseBodyVariable() const;

  /// Return true if this var decl is an implicit var decl belonging to a case
  /// stmt's body.
  bool isCaseBodyVariable() const;

  /// True if the global stored property requires lazy initialization.
  bool isLazilyInitializedGlobal() const;

  /// Return the initializer involved in this VarDecl.  Recall that the
  /// initializer may be involved in initializing more than just this one
  /// vardecl though.  For example, if this is a VarDecl for "x", the pattern
  /// may be "(x, y)" and the initializer on the PatternBindingDecl may be
  /// "(1,2)" or "foo()".
  ///
  /// If this has no parent pattern binding decl associated, or if that pattern
  /// binding has no initial value, this returns null.
  ///
  Expr *getParentInitializer() const {
    if (auto *PBD = getParentPatternBinding())
      return PBD->getPatternEntryForVarDecl(this).getInit();
    return nullptr;
  }

  /// Whether there exists an initializer for this \c VarDecl.
  bool isParentInitialized() const {
    if (auto *PBD = getParentPatternBinding())
      return PBD->getPatternEntryForVarDecl(this).isInitialized();
    return false;
  }

  // Return whether this VarDecl has an initial value, either by checking
  // if it has an initializer in its parent pattern binding or if it has
  // the @_hasInitialValue attribute.
  bool hasInitialValue() const {
    return getAttrs().hasAttribute<HasInitialValueAttr>() ||
           isParentInitialized();
  }

  VarDecl *getOverriddenDecl() const {
    return cast_or_null<VarDecl>(AbstractStorageDecl::getOverriddenDecl());
  }

  /// Determine whether this declaration is an anonymous closure parameter.
  bool isAnonClosureParam() const;

  /// Return the raw specifier value for this property or parameter.
  Specifier getSpecifier() const {
    return static_cast<Specifier>(Bits.VarDecl.Specifier);
  }
  void setSpecifier(Specifier Spec);
  
  /// Is the type of this parameter 'inout'?
  ///
  /// FIXME(Remove InOut): This is only valid on ParamDecls but multiple parts
  /// of the compiler check ParamDecls and VarDecls along the same paths.
  bool isInOut() const {
    // FIXME: Re-enable this assertion and fix callers.
//    assert((getKind() == DeclKind::Param) && "querying 'inout' on var decl?");
    return getSpecifier() == Specifier::InOut;
  }
  
  bool isImmutable() const {
    return isImmutableSpecifier(getSpecifier());
  }
  static bool isImmutableSpecifier(Specifier sp) {
    switch (sp) {
    case Specifier::Let:
    case Specifier::Shared:
    case Specifier::Owned:
      return true;
    case Specifier::Var:
    case Specifier::InOut:
      return false;
    }
    llvm_unreachable("unhandled specifier");
  }
  /// Is this an immutable 'let' property?
  bool isLet() const { return getSpecifier() == Specifier::Let; }
  /// Is this an immutable 'shared' property?
  bool isShared() const { return getSpecifier() == Specifier::Shared; }
  /// Is this an immutable 'owned' property?
  bool isOwned() const { return getSpecifier() == Specifier::Owned; }

  ValueOwnership getValueOwnership() const {
    return getValueOwnershipForSpecifier(getSpecifier());
  }

  static ValueOwnership getValueOwnershipForSpecifier(Specifier specifier) {
    switch (specifier) {
    case Specifier::Let:
      return ValueOwnership::Default;
    case Specifier::Var:
      return ValueOwnership::Default;
    case Specifier::InOut:
      return ValueOwnership::InOut;
    case Specifier::Shared:
      return ValueOwnership::Shared;
    case Specifier::Owned:
      return ValueOwnership::Owned;
    }
    llvm_unreachable("unhandled specifier");
  }

  static Specifier
  getParameterSpecifierForValueOwnership(ValueOwnership ownership) {
    switch (ownership) {
    case ValueOwnership::Default:
      return Specifier::Let;
    case ValueOwnership::Shared:
      return Specifier::Shared;
    case ValueOwnership::InOut:
      return Specifier::InOut;
    case ValueOwnership::Owned:
      return Specifier::Owned;
    }
    llvm_unreachable("unhandled ownership");
  }

  /// Is this an element in a capture list?
  bool isCaptureList() const { return Bits.VarDecl.IsCaptureList; }

  /// Return true if this vardecl has an initial value bound to it in a way
  /// that isn't represented in the AST with an initializer in the pattern
  /// binding.  This happens in cases like "for i in ...", switch cases, etc.
  bool hasNonPatternBindingInit() const {
    return Bits.VarDecl.HasNonPatternBindingInit;
  }
  void setHasNonPatternBindingInit(bool V = true) {
    Bits.VarDecl.HasNonPatternBindingInit = V;
  }

  /// Determines if this var has an initializer expression that should be
  /// exposed to clients.
  /// There's a very narrow case when we would: if the decl is an instance
  /// member with an initializer expression and the parent type is
  /// @frozen and resides in a resilient module.
  bool isInitExposedToClients() const;
  
  /// Is this a special debugger variable?
  bool isDebuggerVar() const { return Bits.VarDecl.IsDebuggerVar; }
  void setDebuggerVar(bool IsDebuggerVar) {
    Bits.VarDecl.IsDebuggerVar = IsDebuggerVar;
  }

  /// Is this the synthesized storage for a 'lazy' property?
  bool isLazyStorageProperty() const {
    return Bits.VarDecl.IsLazyStorageProperty;
  }
  void setLazyStorageProperty(bool IsLazyStorage) {
    Bits.VarDecl.IsLazyStorageProperty = IsLazyStorage;
  }

  /// Retrieve the custom attributes that attach property wrappers to this
  /// property. The returned list contains all of the attached property wrapper attributes in source order,
  /// which means the outermost wrapper attribute is provided first.
  llvm::TinyPtrVector<CustomAttr *> getAttachedPropertyWrappers() const;

  /// Whether this property has any attached property wrappers.
  bool hasAttachedPropertyWrapper() const;
  
  /// Whether all of the attached property wrappers have an init(initialValue:) initializer.
  bool allAttachedPropertyWrappersHaveInitialValueInit() const;
  
  /// Retrieve the type of the attached property wrapper as a contextual
  /// type.
  ///
  /// \param index Which property wrapper type is being computed, where 0
  /// indicates the first (outermost) attached property wrapper.
  ///
  /// \returns a NULL type for properties without attached wrappers,
  /// an error type when the property wrapper type itself is erroneous,
  /// or the wrapper type itself, which may involve unbound generic
  /// types.
  Type getAttachedPropertyWrapperType(unsigned index) const;

  /// Retrieve information about the attached property wrapper type.
  ///
  /// \param i Which attached property wrapper type is being queried, where 0 is the outermost (first)
  /// attached property wrapper type.
  PropertyWrapperTypeInfo getAttachedPropertyWrapperTypeInfo(unsigned i) const;

  /// Retrieve the fully resolved attached property wrapper type.
  ///
  /// This type will be the fully-resolved form of
  /// \c getAttachedPropertyWrapperType(0), which will not contain any
  /// unbound generic types. It will be the type of the backing property.
  Type getPropertyWrapperBackingPropertyType() const;

  /// Retrieve information about the backing properties of the attached
  /// property wrapper.
  PropertyWrapperBackingPropertyInfo
      getPropertyWrapperBackingPropertyInfo() const;

  /// Retrieve the backing storage property for a property that has an
  /// attached property wrapper.
  ///
  /// The backing storage property will be a stored property of the
  /// wrapper's type. This will be equivalent to
  /// \c getAttachedPropertyWrapperType(0) when it is fully-specified;
  /// if \c getAttachedPropertyWrapperType(0) involves an unbound
  /// generic type, the backing storage property will be the appropriate
  /// bound generic version.
  VarDecl *getPropertyWrapperBackingProperty() const;

  /// Whether this is a property with a property wrapper that was initialized
  /// via a value of the original type, e.g.,
  ///
  /// \code
  /// @Lazy var i = 17
  /// \end
  bool isPropertyWrapperInitializedWithInitialValue() const;

  /// Whether the memberwise initializer parameter for a property with a property wrapper type
  /// uses the wrapped type.
  bool isPropertyMemberwiseInitializedWithWrappedType() const;

  /// If this property is the backing storage for a property with an attached
  /// property wrapper, return the original property.
  ///
  /// \param kind If not \c None, only returns the original property when
  /// \c this property is the specified synthesized property.
  VarDecl *getOriginalWrappedProperty(
      Optional<PropertyWrapperSynthesizedPropertyKind> kind = None) const;

  /// Set the property that wraps to this property as it's backing
  /// property.
  void setOriginalWrappedProperty(VarDecl *originalProperty);

  /// Return the Objective-C runtime name for this property.
  Identifier getObjCPropertyName() const;

  /// Retrieve the default Objective-C selector for the getter of a
  /// property of the given name.
  static ObjCSelector getDefaultObjCGetterSelector(ASTContext &ctx,
                                                   Identifier propertyName);

  /// Retrieve the default Objective-C selector for the setter of a
  /// property of the given name.
  static ObjCSelector getDefaultObjCSetterSelector(ASTContext &ctx,
                                                   Identifier propertyName);

  /// If this is a simple 'let' constant, emit a note with a fixit indicating
  /// that it can be rewritten to a 'var'.  This is used in situations where the
  /// compiler detects obvious attempts to mutate a constant.
  void emitLetToVarNoteIfSimple(DeclContext *UseDC) const;

  /// Returns true if the name is the self identifier and is implicit.
  bool isSelfParameter() const;

  /// Determine whether this property will be part of the implicit memberwise
  /// initializer.
  ///
  /// \param preferDeclaredProperties When encountering a `lazy` property
  /// or a property that has an attached property wrapper, prefer the
  /// actual declared property (which may or may not be considered "stored"
  /// as the moment) to the backing storage property. Otherwise, the stored
  /// backing property will be treated as the member-initialized property.
  bool isMemberwiseInitialized(bool preferDeclaredProperties) const;

  // Implement isa/cast/dyncast/etc.
  static bool classof(const Decl *D) { 
    return D->getKind() == DeclKind::Var || D->getKind() == DeclKind::Param; 
  }
};

/// A function parameter declaration.
class ParamDecl : public VarDecl {
  Identifier ArgumentName;
  SourceLoc ArgumentNameLoc;
  SourceLoc SpecifierLoc;

  struct StoredDefaultArgument {
    PointerUnion<Expr *, VarDecl *> DefaultArg;
    Initializer *InitContext = nullptr;
    StringRef StringRepresentation;
  };

  enum class Flags : uint8_t {
    /// Whether or not this parameter is vargs.
    IsVariadic = 1 << 0,

    /// Whether or not this parameter is `@autoclosure`.
    IsAutoClosure = 1 << 1,
  };

  /// The default value, if any, along with flags.
  llvm::PointerIntPair<StoredDefaultArgument *, 2, OptionSet<Flags>>
      DefaultValueAndFlags;

public:
  ParamDecl(VarDecl::Specifier specifier,
            SourceLoc specifierLoc, SourceLoc argumentNameLoc,
            Identifier argumentName, SourceLoc parameterNameLoc,
            Identifier parameterName, DeclContext *dc);

  /// Clone constructor, allocates a new ParamDecl identical to the first.
  /// Intentionally not defined as a typical copy constructor to avoid
  /// accidental copies.
  ParamDecl(ParamDecl *PD, bool withTypes);
  
  /// Retrieve the argument (API) name for this function parameter.
  Identifier getArgumentName() const { return ArgumentName; }

  /// Retrieve the parameter (local) name for this function parameter.
  Identifier getParameterName() const { return getName(); }

  /// Retrieve the source location of the argument (API) name.
  ///
  /// The resulting source location will be valid if the argument name
  /// was specified separately from the parameter name.
  SourceLoc getArgumentNameLoc() const { return ArgumentNameLoc; }
  
  SourceLoc getSpecifierLoc() const { return SpecifierLoc; }
    
  bool isTypeLocImplicit() const { return Bits.ParamDecl.IsTypeLocImplicit; }
  void setIsTypeLocImplicit(bool val) { Bits.ParamDecl.IsTypeLocImplicit = val; }
  
  DefaultArgumentKind getDefaultArgumentKind() const {
    return static_cast<DefaultArgumentKind>(Bits.ParamDecl.defaultArgumentKind);
  }
  bool isDefaultArgument() const {
    return getDefaultArgumentKind() != DefaultArgumentKind::None;
  }
  void setDefaultArgumentKind(DefaultArgumentKind K) {
    Bits.ParamDecl.defaultArgumentKind = static_cast<unsigned>(K);
  }
  
  Expr *getDefaultValue() const {
    if (auto stored = DefaultValueAndFlags.getPointer())
      return stored->DefaultArg.dyn_cast<Expr *>();
    return nullptr;
  }

  VarDecl *getStoredProperty() const {
    if (auto stored = DefaultValueAndFlags.getPointer())
      return stored->DefaultArg.dyn_cast<VarDecl *>();
    return nullptr;
  }

  void setDefaultValue(Expr *E);

  void setStoredProperty(VarDecl *var);

  Initializer *getDefaultArgumentInitContext() const {
    if (auto stored = DefaultValueAndFlags.getPointer())
      return stored->InitContext;
    return nullptr;
  }

  void setDefaultArgumentInitContext(Initializer *initContext);

  /// Extracts the text of the default argument attached to the provided
  /// ParamDecl, removing all inactive #if clauses and providing only the
  /// text of active #if clauses.
  ///
  /// For example, the default argument:
  /// ```
  /// {
  ///   #if false
  ///   print("false")
  ///   #else
  ///   print("true")
  ///   #endif
  /// }
  /// ```
  /// will return
  /// ```
  /// {
  ///   print("true")
  /// }
  /// ```
  /// \sa getDefaultValue
  StringRef getDefaultValueStringRepresentation(
    SmallVectorImpl<char> &scratch) const;

  void setDefaultValueStringRepresentation(StringRef stringRepresentation);

  /// Whether or not this parameter is varargs.
  bool isVariadic() const {
    return DefaultValueAndFlags.getInt().contains(Flags::IsVariadic);
  }
  void setVariadic(bool value = true) {
    auto flags = DefaultValueAndFlags.getInt();
    DefaultValueAndFlags.setInt(value ? flags | Flags::IsVariadic
                                      : flags - Flags::IsVariadic);
  }

  /// Whether or not this parameter is marked with `@autoclosure`.
  bool isAutoClosure() const {
    return DefaultValueAndFlags.getInt().contains(Flags::IsAutoClosure);
  }
  void setAutoClosure(bool value = true) {
    auto flags = DefaultValueAndFlags.getInt();
    DefaultValueAndFlags.setInt(value ? flags | Flags::IsAutoClosure
                                      : flags - Flags::IsAutoClosure);
  }

  /// Remove the type of this varargs element designator, without the array
  /// type wrapping it.  A parameter like "Int..." will have formal parameter
  /// type of "[Int]" and this returns "Int".
  static Type getVarargBaseTy(Type VarArgT);
  
  /// Remove the type of this varargs element designator, without the array
  /// type wrapping it.
  Type getVarargBaseTy() const {
    assert(isVariadic());
    return getVarargBaseTy(getInterfaceType());
  }

  SourceRange getSourceRange() const;

  AnyFunctionType::Param toFunctionParam(Type type = Type()) const;

  // Implement isa/cast/dyncast/etc.
  static bool classof(const Decl *D) { 
    return D->getKind() == DeclKind::Param;
  }
};
  
/// Describes the kind of subscripting used in Objective-C.
enum class ObjCSubscriptKind {
  /// Objective-C indexed subscripting, which is based on an integral
  /// index.
  Indexed,
  /// Objective-C keyed subscripting, which is based on an object
  /// argument or metatype thereof.
  Keyed
};

/// Declares a subscripting operator for a type.
///
/// A subscript declaration is defined as a get/set pair that produces a
/// specific type. For example:
///
/// \code
/// subscript (i : Int) -> String {
///   get { /* return ith String */ }
///   set { /* set ith string to value */ }
/// }
/// \endcode
///
/// A type with a subscript declaration can be used as the base of a subscript
/// expression a[i], where a is of the subscriptable type and i is the type
/// of the index. A subscript can have multiple indices:
///
/// \code
/// struct Matrix {
///   subscript (i : Int, j : Int) -> Double {
///     get { /* return element at position (i, j) */ }
///     set { /* set element at position (i, j) */ }
///   }
/// }
/// \endcode
///
/// A given type can have multiple subscript declarations, so long as the
/// signatures (indices and element type) are distinct.
///
class SubscriptDecl : public GenericContext, public AbstractStorageDecl {
  SourceLoc StaticLoc;
  SourceLoc ArrowLoc;
  ParameterList *Indices;
  TypeLoc ElementTy;

public:
  SubscriptDecl(DeclName Name,
                SourceLoc StaticLoc, StaticSpellingKind StaticSpelling,
                SourceLoc SubscriptLoc, ParameterList *Indices,
                SourceLoc ArrowLoc, TypeLoc ElementTy, DeclContext *Parent,
                GenericParamList *GenericParams)
    : GenericContext(DeclContextKind::SubscriptDecl, Parent),
      AbstractStorageDecl(DeclKind::Subscript,
                          StaticSpelling != StaticSpellingKind::None,
                          Parent, Name, SubscriptLoc,
                          /*will be overwritten*/ StorageIsNotMutable),
      StaticLoc(StaticLoc), ArrowLoc(ArrowLoc),
      Indices(nullptr), ElementTy(ElementTy) {
    Bits.SubscriptDecl.StaticSpelling = static_cast<unsigned>(StaticSpelling);
    setIndices(Indices);
    setGenericParams(GenericParams);
  }
  
  /// \returns the way 'static'/'class' was spelled in the source.
  StaticSpellingKind getStaticSpelling() const {
    return static_cast<StaticSpellingKind>(Bits.SubscriptDecl.StaticSpelling);
  }
  
  SourceLoc getStaticLoc() const { return StaticLoc; }
  SourceLoc getSubscriptLoc() const { return getNameLoc(); }
  
  SourceLoc getStartLoc() const {
    return getStaticLoc().isValid() ? getStaticLoc() : getSubscriptLoc();
  }
  SourceRange getSourceRange() const;
  SourceRange getSignatureSourceRange() const;

  /// Retrieve the indices for this subscript operation.
  ParameterList *getIndices() { return Indices; }
  const ParameterList *getIndices() const { return Indices; }
  void setIndices(ParameterList *p);

  /// Retrieve the type of the element referenced by a subscript
  /// operation.
  Type getElementInterfaceType() const;
  TypeLoc &getElementTypeLoc() { return ElementTy; }
  const TypeLoc &getElementTypeLoc() const { return ElementTy; }

  /// Compute the interface type of this subscript from the parameter and
  /// element types.
  void computeType();

  /// Returns whether the result of the subscript operation can be set.
  bool isSettable() const;

  /// Determine the kind of Objective-C subscripting this declaration
  /// implies.
  ObjCSubscriptKind getObjCSubscriptKind() const;

  SubscriptDecl *getOverriddenDecl() const {
    return cast_or_null<SubscriptDecl>(
                                  AbstractStorageDecl::getOverriddenDecl());
  }

  static bool classof(const Decl *D) {
    return D->getKind() == DeclKind::Subscript;
  }
  
  static bool classof(const DeclContext *DC) {
    if (auto D = DC->getAsDecl())
      return classof(D);
    return false;
  }

  using DeclContext::operator new;
  using Decl::getASTContext;
};

/// Encodes imported-as-member status for C functions that get imported
/// as methods.
class ImportAsMemberStatus {
  friend class AbstractFunctionDecl;

  // non-0 denotes import-as-member. 1 denotes no self index. n+2 denotes self
  // index of n
  uint8_t rawValue;

public:
  ImportAsMemberStatus(uint8_t rawValue = 0) : rawValue(rawValue) {}

  uint8_t getRawValue() const { return rawValue; }

  bool isImportAsMember() const { return rawValue != 0; }
  bool isInstance() const { return rawValue >= 2; }
  bool isStatic() const { return rawValue == 1; }
  uint8_t getSelfIndex() const {
    assert(isInstance() && "not set");
    return rawValue - 2;
  }
  void setStatic() {
    assert(!isStatic() && "already set");
    rawValue = 1;
  }
  void setSelfIndex(uint8_t idx) {
    assert(!isImportAsMember() && "already set");
    assert(idx <= UINT8_MAX-2 && "out of bounds");
    rawValue = idx + 2;
  }
};

/// Base class for function-like declarations.
class AbstractFunctionDecl : public GenericContext, public ValueDecl {
public:
  enum class BodyKind {
    /// The function did not have a body in the source code file.
    None,

    /// Function body is delayed, to be parsed later.
    Unparsed,

    /// Function body is parsed and available as an AST subtree.
    Parsed,

    /// Function body is not available, although it was written in the source.
    Skipped,

    /// Function body will be synthesized on demand.
    Synthesize,

    /// Function body is present and type-checked.
    TypeChecked,

    /// This is a memberwise initializer that will be synthesized by SILGen.
    MemberwiseInitializer,

    /// Function body text was deserialized from a .swiftmodule.
    Deserialized

    // This enum currently needs to fit in a 3-bit bitfield.
  };

  BodyKind getBodyKind() const {
    return BodyKind(Bits.AbstractFunctionDecl.BodyKind);
  }

  struct BodySynthesizer {
    void (* Fn)(AbstractFunctionDecl *, void *);
    void *Context;
  };

private:
  ParameterList *Params;

protected:
  // If a function has a body at all, we have either a parsed body AST node or
  // we have saved the end location of the unparsed body.
  union {
    /// This enum member is active if getBodyKind() is BodyKind::Parsed or
    /// BodyKind::TypeChecked.
    BraceStmt *Body;

    /// This enum member is active if getBodyKind() is BodyKind::Deserialized.
    StringRef BodyStringRepresentation;

    /// This enum member is active if getBodyKind() == BodyKind::Synthesize.
    BodySynthesizer Synthesizer;

    /// The location of the function body when the body is delayed or skipped.
    ///
    /// This enum member is active if getBodyKind() is BodyKind::Unparsed or
    /// BodyKind::Skipped.
    SourceRange BodyRange;
  };

  CaptureInfo Captures;

  /// Location of the 'throws' token.
  SourceLoc ThrowsLoc;

  AbstractFunctionDecl(DeclKind Kind, DeclContext *Parent, DeclName Name,
                       SourceLoc NameLoc, bool Throws, SourceLoc ThrowsLoc,
                       bool HasImplicitSelfDecl,
                       GenericParamList *GenericParams)
      : GenericContext(DeclContextKind::AbstractFunctionDecl, Parent),
        ValueDecl(Kind, Parent, Name, NameLoc),
        Body(nullptr), ThrowsLoc(ThrowsLoc) {
    setBodyKind(BodyKind::None);
    setGenericParams(GenericParams);
    Bits.AbstractFunctionDecl.HasImplicitSelfDecl = HasImplicitSelfDecl;
    Bits.AbstractFunctionDecl.Overridden = false;
    Bits.AbstractFunctionDecl.Throws = Throws;
    Bits.AbstractFunctionDecl.NeedsNewVTableEntry = false;
    Bits.AbstractFunctionDecl.HasComputedNeedsNewVTableEntry = false;
    Bits.AbstractFunctionDecl.Synthesized = false;
    Bits.AbstractFunctionDecl.HasSingleExpressionBody = false;
  }

  void setBodyKind(BodyKind K) {
    Bits.AbstractFunctionDecl.BodyKind = unsigned(K);
  }

public:
  void setHasSingleExpressionBody(bool Has = true) { 
    Bits.AbstractFunctionDecl.HasSingleExpressionBody = Has;
  }

  bool hasSingleExpressionBody() const {
    return Bits.AbstractFunctionDecl.HasSingleExpressionBody;
  }

  Expr *getSingleExpressionBody() const;
  void setSingleExpressionBody(Expr *NewBody);

  /// Returns the string for the base name, or "_" if this is unnamed.
  StringRef getNameStr() const {
    assert(!getFullName().isSpecial() && "Cannot get string for special names");
    return hasName() ? getBaseName().getIdentifier().str() : "_";
  }

  /// Should this declaration be treated as if annotated with transparent
  /// attribute.
  bool isTransparent() const;

  // Expose our import as member status
  ImportAsMemberStatus getImportAsMemberStatus() const {
    return ImportAsMemberStatus(Bits.AbstractFunctionDecl.IAMStatus);
  }
  bool isImportAsMember() const {
    return getImportAsMemberStatus().isImportAsMember();
  }
  bool isImportAsInstanceMember() const {
    return getImportAsMemberStatus().isInstance();
  }
  bool isImportAsStaticMember() const {
    return getImportAsMemberStatus().isStatic();
  }
  uint8_t getSelfIndex() const {
    return getImportAsMemberStatus().getSelfIndex();
  }

  void setImportAsStaticMember() {
    auto newValue = getImportAsMemberStatus();
    newValue.setStatic();
    Bits.AbstractFunctionDecl.IAMStatus = newValue.getRawValue();
  }
  void setSelfIndex(uint8_t idx) {
    auto newValue = getImportAsMemberStatus();
    newValue.setSelfIndex(idx);
    Bits.AbstractFunctionDecl.IAMStatus = newValue.getRawValue();
  }

  /// Retrieve the location of the 'throws' keyword, if present.
  SourceLoc getThrowsLoc() const { return ThrowsLoc; }

  /// Returns true if the function body throws.
  bool hasThrows() const { return Bits.AbstractFunctionDecl.Throws; }

  // FIXME: Hack that provides names with keyword arguments for accessors.
  DeclName getEffectiveFullName() const;

  /// Returns true if the function has a body written in the source file.
  ///
  /// Note that a true return value does not imply that the body was actually
  /// parsed.
  bool hasBody() const {
    return getBodyKind() != BodyKind::None;
  }

  /// Returns true if the text of this function's body can be retrieved either
  /// by extracting the text from the source buffer or reading the inlinable
  /// body from a deserialized swiftmodule.
  bool hasInlinableBodyText() const;

  /// Returns the function body, if it was parsed, or nullptr otherwise.
  ///
  /// Note that a null return value does not imply that the source code did not
  /// have a body for this function.
  ///
  /// \sa hasBody()
  BraceStmt *getBody(bool canSynthesize = true) const {
    if (canSynthesize && getBodyKind() == BodyKind::Synthesize) {
      const_cast<AbstractFunctionDecl *>(this)->setBodyKind(BodyKind::None);
      (Synthesizer.Fn)(const_cast<AbstractFunctionDecl *>(this),
                       Synthesizer.Context);
    }
    if (getBodyKind() == BodyKind::Parsed ||
        getBodyKind() == BodyKind::TypeChecked) {
      return Body;
    }
    return nullptr;
  }
  void setBody(BraceStmt *S, BodyKind NewBodyKind = BodyKind::Parsed) {
    assert(getBodyKind() != BodyKind::Skipped &&
           "cannot set a body if it was skipped");

    Body = S;
    setBodyKind(NewBodyKind);
  }

  /// Note that the body was skipped for this function.  Function body
  /// cannot be attached after this call.
  void setBodySkipped(SourceRange bodyRange) {
    assert(getBodyKind() == BodyKind::None);
    BodyRange = bodyRange;
    setBodyKind(BodyKind::Skipped);
  }

  /// Note that parsing for the body was delayed.
  void setBodyDelayed(SourceRange bodyRange) {
    assert(getBodyKind() == BodyKind::None);
    BodyRange = bodyRange;
    setBodyKind(BodyKind::Unparsed);
  }

  /// Note that parsing for the body was delayed.
  void setBodySynthesizer(void (* fn)(AbstractFunctionDecl *, void *),
                         void *context = nullptr) {
    assert(getBodyKind() == BodyKind::None);
    Synthesizer = {fn, context};
    setBodyKind(BodyKind::Synthesize);
  }

  /// Note that this is a memberwise initializer and thus the body will be
  /// generated by SILGen.
  void setIsMemberwiseInitializer() {
    assert(getBodyKind() == BodyKind::None);
    assert(isa<ConstructorDecl>(this));
    setBodyKind(BodyKind::MemberwiseInitializer);
  }

  /// If a body has been loaded, flag that it's been type-checked.
  /// This is kindof a hacky operation, but it avoids some unnecessary
  /// duplication of work.
  void setBodyTypeCheckedIfPresent() {
    if (getBodyKind() == BodyKind::Parsed)
      setBodyKind(BodyKind::TypeChecked);
  }

  /// Gets the body of this function, stripping the unused portions of #if
  /// configs inside the body. If this function was not deserialized from a
  /// .swiftmodule, this body is reconstructed from the original
  /// source buffer.
  StringRef getInlinableBodyText(SmallVectorImpl<char> &scratch) const;

  void setBodyStringRepresentation(StringRef body) {
    assert(getBodyKind() == BodyKind::None);
    setBodyKind(BodyKind::Deserialized);
    BodyStringRepresentation = body;
  }

  bool isBodyTypeChecked() const {
    return getBodyKind() == BodyKind::TypeChecked;
  }

  bool isMemberwiseInitializer() const {
    return getBodyKind() == BodyKind::MemberwiseInitializer;
  }

  void setNeedsNewVTableEntry(bool value) {
    Bits.AbstractFunctionDecl.HasComputedNeedsNewVTableEntry = true;
    Bits.AbstractFunctionDecl.NeedsNewVTableEntry = value;
  }

  bool needsNewVTableEntry() const {
    if (!Bits.AbstractFunctionDecl.HasComputedNeedsNewVTableEntry)
      const_cast<AbstractFunctionDecl *>(this)->computeNeedsNewVTableEntry();
    return Bits.AbstractFunctionDecl.NeedsNewVTableEntry;
  }

  bool isEffectiveLinkageMoreVisibleThan(ValueDecl *other) const {
    return (std::min(getEffectiveAccess(), AccessLevel::Public) >
            std::min(other->getEffectiveAccess(), AccessLevel::Public));
  }

  bool isSynthesized() const {
    return Bits.AbstractFunctionDecl.Synthesized;
  }

  void setSynthesized(bool value = true) {
    Bits.AbstractFunctionDecl.Synthesized = value;
  }

private:
  void computeNeedsNewVTableEntry();

  void computeSelfDeclType();

public:
  /// Compute the interface type of this function declaration from the
  /// parameter types.
  void computeType(AnyFunctionType::ExtInfo Info = FunctionType::ExtInfo());

  /// Retrieve the source range of the function body.
  SourceRange getBodySourceRange() const;

  /// Retrieve the source range of the function declaration name + patterns.
  SourceRange getSignatureSourceRange() const;

  CaptureInfo &getCaptureInfo() { return Captures; }
  const CaptureInfo &getCaptureInfo() const { return Captures; }

  /// Retrieve the Objective-C selector that names this method.
  ObjCSelector getObjCSelector(DeclName preferredName = DeclName(),
                               bool skipIsObjCResolution = false) const;

  /// Determine whether the given method would produce an Objective-C
  /// instance method.
  bool isObjCInstanceMethod() const;

  /// Determine whether the name of an argument is an API name by default
  /// depending on the function context.
  bool argumentNameIsAPIByDefault() const;

  /// Retrieve the function's parameter list, not including 'self' if present.
  ParameterList *getParameters() {
    return Params;
  }
  const ParameterList *getParameters() const {
    return Params;
  }

  void setParameters(ParameterList *Params);

  bool hasImplicitSelfDecl() const {
    return Bits.AbstractFunctionDecl.HasImplicitSelfDecl;
  }

  ParamDecl **getImplicitSelfDeclStorage();

  /// Retrieve the implicit 'self' parameter for methods. Returns nullptr for
  /// free functions.
  const ParamDecl *getImplicitSelfDecl(bool createIfNeeded=true) const {
    return const_cast<AbstractFunctionDecl*>(this)
        ->getImplicitSelfDecl(createIfNeeded);
  }
  ParamDecl *getImplicitSelfDecl(bool createIfNeeded=true);

  /// Retrieve the declaration that this method overrides, if any.
  AbstractFunctionDecl *getOverriddenDecl() const {
    return cast_or_null<AbstractFunctionDecl>(ValueDecl::getOverriddenDecl());
  }

  /// Returns true if a function declaration overrides a given
  /// method from its direct or indirect superclass.
  bool isOverridingDecl(const AbstractFunctionDecl *method) const;

  /// Whether the declaration is later overridden in the module
  ///
  /// Overrides are resolved during type checking; only query this field after
  /// the whole module has been checked
  bool isOverridden() const { return Bits.AbstractFunctionDecl.Overridden; }

  /// The declaration has been overridden in the module
  ///
  /// Resolved during type checking
  void setIsOverridden() { Bits.AbstractFunctionDecl.Overridden = true; }

  /// Set information about the foreign error convention used by this
  /// declaration.
  void setForeignErrorConvention(const ForeignErrorConvention &convention);

  /// Get information about the foreign error convention used by this
  /// declaration, given that it is @objc and 'throws'.
  Optional<ForeignErrorConvention> getForeignErrorConvention() const;

  /// If this is a foreign C function imported as a method, get the index of
  /// the foreign parameter imported as `self`. If the function is imported
  /// as a static method, `-1` is returned to represent the `self` parameter
  /// being dropped altogether. `None` is returned for a normal function
  /// or method.
  Optional<int> getForeignFunctionAsMethodSelfParameterIndex() const;
  
  static bool classof(const Decl *D) {
    return D->getKind() >= DeclKind::First_AbstractFunctionDecl &&
           D->getKind() <= DeclKind::Last_AbstractFunctionDecl;
  }

  static bool classof(const DeclContext *DC) {
    if (auto D = DC->getAsDecl())
      return classof(D);
    return false;
  }
  
  /// True if the declaration is forced to be statically dispatched.
  bool hasForcedStaticDispatch() const;

  /// Get the interface type of this decl and remove the Self context.
  Type getMethodInterfaceType() const;

  using DeclContext::operator new;
  using Decl::getASTContext;
};

class OperatorDecl;

enum class SelfAccessKind : uint8_t {
  NonMutating,
  Mutating,
  __Consuming,
};

/// Diagnostic printing of \c SelfAccessKind.
llvm::raw_ostream &operator<<(llvm::raw_ostream &OS, SelfAccessKind SAK);
  
/// FuncDecl - 'func' declaration.
class FuncDecl : public AbstractFunctionDecl {
  friend class AbstractFunctionDecl;

  SourceLoc StaticLoc;  // Location of the 'static' token or invalid.
  SourceLoc FuncLoc;    // Location of the 'func' token.

  TypeLoc FnRetType;

  OperatorDecl *Operator = nullptr;
  OpaqueTypeDecl *OpaqueReturn = nullptr;

protected:
  FuncDecl(DeclKind Kind,
           SourceLoc StaticLoc, StaticSpellingKind StaticSpelling,
           SourceLoc FuncLoc,
           DeclName Name, SourceLoc NameLoc,
           bool Throws, SourceLoc ThrowsLoc,
           bool HasImplicitSelfDecl,
           GenericParamList *GenericParams, DeclContext *Parent)
    : AbstractFunctionDecl(Kind, Parent,
                           Name, NameLoc,
                           Throws, ThrowsLoc,
                           HasImplicitSelfDecl, GenericParams),
      StaticLoc(StaticLoc), FuncLoc(FuncLoc) {
    assert(!Name.getBaseName().isSpecial());

    Bits.FuncDecl.IsStatic =
      StaticLoc.isValid() || StaticSpelling != StaticSpellingKind::None;
    Bits.FuncDecl.StaticSpelling = static_cast<unsigned>(StaticSpelling);

    Bits.FuncDecl.HasDynamicSelf = false;
    Bits.FuncDecl.ForcedStaticDispatch = false;
    Bits.FuncDecl.SelfAccess = static_cast<unsigned>(SelfAccessKind::NonMutating);
  }

private:
  static FuncDecl *createImpl(ASTContext &Context, SourceLoc StaticLoc,
                              StaticSpellingKind StaticSpelling,
                              SourceLoc FuncLoc,
                              DeclName Name, SourceLoc NameLoc,
                              bool Throws, SourceLoc ThrowsLoc,
                              GenericParamList *GenericParams,
                              DeclContext *Parent,
                              ClangNode ClangN);

public:
  /// Factory function only for use by deserialization.
  static FuncDecl *createDeserialized(ASTContext &Context, SourceLoc StaticLoc,
                                      StaticSpellingKind StaticSpelling,
                                      SourceLoc FuncLoc,
                                      DeclName Name, SourceLoc NameLoc,
                                      bool Throws, SourceLoc ThrowsLoc,
                                      GenericParamList *GenericParams,
                                      DeclContext *Parent);

  static FuncDecl *create(ASTContext &Context, SourceLoc StaticLoc,
                          StaticSpellingKind StaticSpelling,
                          SourceLoc FuncLoc,
                          DeclName Name, SourceLoc NameLoc,
                          bool Throws, SourceLoc ThrowsLoc,
                          GenericParamList *GenericParams,
                          ParameterList *ParameterList,
                          TypeLoc FnRetType, DeclContext *Parent,
                          ClangNode ClangN = ClangNode());

  Identifier getName() const { return getFullName().getBaseIdentifier(); }

  bool isStatic() const {
    return Bits.FuncDecl.IsStatic;
  }
  /// \returns the way 'static'/'class' was spelled in the source.
  StaticSpellingKind getStaticSpelling() const {
    return static_cast<StaticSpellingKind>(Bits.FuncDecl.StaticSpelling);
  }
  /// \returns the way 'static'/'class' should be spelled for this declaration.
  StaticSpellingKind getCorrectStaticSpelling() const;
  void setStatic(bool IsStatic = true) {
    Bits.FuncDecl.IsStatic = IsStatic;
  }
      
  bool isMutating() const {
    return getSelfAccessKind() == SelfAccessKind::Mutating;
  }
  bool isNonMutating() const {
    return getSelfAccessKind() == SelfAccessKind::NonMutating;
  }
  bool isConsuming() const {
    return getSelfAccessKind() == SelfAccessKind::__Consuming;
  }

  SelfAccessKind getSelfAccessKind() const {
    return static_cast<SelfAccessKind>(Bits.FuncDecl.SelfAccess);
  }
  void setSelfAccessKind(SelfAccessKind mod) {
    Bits.FuncDecl.SelfAccess = static_cast<unsigned>(mod);
  }

  SourceLoc getStaticLoc() const { return StaticLoc; }
  SourceLoc getFuncLoc() const { return FuncLoc; }

  SourceLoc getStartLoc() const {
    return StaticLoc.isValid() && !isa<AccessorDecl>(this)
              ? StaticLoc : FuncLoc;
  }
  SourceRange getSourceRange() const;

  TypeLoc &getBodyResultTypeLoc() { return FnRetType; }
  const TypeLoc &getBodyResultTypeLoc() const { return FnRetType; }

  /// Retrieve the result interface type of this function.
  Type getResultInterfaceType() const;

  /// isUnaryOperator - Determine whether this is a unary operator
  /// implementation.  This check is a syntactic rather than type-based check,
  /// which looks at the number of parameters specified, in order to allow
  /// for the definition of unary operators on tuples, as in:
  ///
  ///   prefix func + (param : (a:Int, b:Int))
  ///
  /// This also allows the unary-operator-ness of a func decl to be determined
  /// prior to type checking.
  bool isUnaryOperator() const;
  
  /// isBinaryOperator - Determine whether this is a binary operator
  /// implementation.  This check is a syntactic rather than type-based check,
  /// which looks at the number of parameters specified, in order to allow
  /// distinguishing a binary operator from a unary operator on tuples, as in:
  ///
  ///   prefix func + (_:(a:Int, b:Int)) // unary operator +(1,2)
  ///   infix func  + (a:Int, b:Int)     // binary operator 1 + 2
  ///
  /// This also allows the binary-operator-ness of a func decl to be determined
  /// prior to type checking.
  bool isBinaryOperator() const;
  
  /// Determine whether this function has a dynamic \c Self return
  /// type.
  bool hasDynamicSelf() const { return Bits.FuncDecl.HasDynamicSelf; }

  /// Set whether this function has a dynamic \c Self return or not.
  void setDynamicSelf(bool hasDynamicSelf) { 
    Bits.FuncDecl.HasDynamicSelf = hasDynamicSelf;
  }

  void getLocalCaptures(SmallVectorImpl<CapturedValue> &Result) const {
    return getCaptureInfo().getLocalCaptures(Result);
  }

  ParamDecl **getImplicitSelfDeclStorage();

  /// Get the supertype method this method overrides, if any.
  FuncDecl *getOverriddenDecl() const {
    return cast_or_null<FuncDecl>(AbstractFunctionDecl::getOverriddenDecl());
  }

  OperatorDecl *getOperatorDecl() const {
    return Operator;
  }
  void setOperatorDecl(OperatorDecl *o) {
    assert(isOperator() && "can't set an OperatorDecl for a non-operator");
    Operator = o;
  }
  
  OpaqueTypeDecl *getOpaqueResultTypeDecl() const {
    return OpaqueReturn;
  }
  void setOpaqueResultTypeDecl(OpaqueTypeDecl *decl) {
    assert(!OpaqueReturn && "already has opaque type decl");
    OpaqueReturn = decl;
  }
  
  /// Returns true if the function is forced to be statically dispatched.
  bool hasForcedStaticDispatch() const {
    return Bits.FuncDecl.ForcedStaticDispatch;
  }
  void setForcedStaticDispatch(bool flag) {
    Bits.FuncDecl.ForcedStaticDispatch = flag;
  }

  static bool classof(const Decl *D) {
    return D->getKind() == DeclKind::Func ||
           D->getKind() == DeclKind::Accessor;
  }
  static bool classof(const AbstractFunctionDecl *D) {
    return classof(static_cast<const Decl*>(D));
  }
  static bool classof(const DeclContext *DC) {
    if (auto D = DC->getAsDecl())
      return classof(D);
    return false;
  }

  /// True if the function is a defer body.
  bool isDeferBody() const;

  /// Perform basic checking to determine whether the @IBAction or
  /// @IBSegueAction attribute can be applied to this function.
  bool isPotentialIBActionTarget() const;
};

/// This represents an accessor function, such as a getter or setter.
class AccessorDecl final : public FuncDecl {
  /// Location of the accessor keyword, e.g. 'set'.
  SourceLoc AccessorKeywordLoc;

  AbstractStorageDecl *Storage;

  AccessorDecl(SourceLoc declLoc, SourceLoc accessorKeywordLoc,
               AccessorKind accessorKind, AbstractStorageDecl *storage,
               SourceLoc staticLoc, StaticSpellingKind staticSpelling,
               bool throws, SourceLoc throwsLoc,
               bool hasImplicitSelfDecl, GenericParamList *genericParams,
               DeclContext *parent)
    : FuncDecl(DeclKind::Accessor,
               staticLoc, staticSpelling, /*func loc*/ declLoc,
               /*name*/ Identifier(), /*name loc*/ declLoc,
               throws, throwsLoc, hasImplicitSelfDecl, genericParams, parent),
      AccessorKeywordLoc(accessorKeywordLoc),
      Storage(storage) {
    Bits.AccessorDecl.AccessorKind = unsigned(accessorKind);
  }

  static AccessorDecl *createImpl(ASTContext &ctx,
                                  SourceLoc declLoc,
                                  SourceLoc accessorKeywordLoc,
                                  AccessorKind accessorKind,
                                  AbstractStorageDecl *storage,
                                  SourceLoc staticLoc,
                                  StaticSpellingKind staticSpelling,
                                  bool throws, SourceLoc throwsLoc,
                                  GenericParamList *genericParams,
                                  DeclContext *parent,
                                  ClangNode clangNode);

public:
  static AccessorDecl *createDeserialized(ASTContext &ctx,
                              SourceLoc declLoc,
                              SourceLoc accessorKeywordLoc,
                              AccessorKind accessorKind,
                              AbstractStorageDecl *storage,
                              SourceLoc staticLoc,
                              StaticSpellingKind staticSpelling,
                              bool throws, SourceLoc throwsLoc,
                              GenericParamList *genericParams,
                              DeclContext *parent);

  static AccessorDecl *create(ASTContext &ctx, SourceLoc declLoc,
                              SourceLoc accessorKeywordLoc,
                              AccessorKind accessorKind,
                              AbstractStorageDecl *storage,
                              SourceLoc staticLoc,
                              StaticSpellingKind staticSpelling,
                              bool throws, SourceLoc throwsLoc,
                              GenericParamList *genericParams,
                              ParameterList *parameterList,
                              TypeLoc fnRetType, DeclContext *parent,
                              ClangNode clangNode = ClangNode());

  SourceLoc getAccessorKeywordLoc() const { return AccessorKeywordLoc; }

  AbstractStorageDecl *getStorage() const {
    return Storage;
  }

  AccessorKind getAccessorKind() const {
    return AccessorKind(Bits.AccessorDecl.AccessorKind);
  }

  bool isGetter() const { return getAccessorKind() == AccessorKind::Get; }
  bool isSetter() const { return getAccessorKind() == AccessorKind::Set; }
  bool isAnyAddressor() const {
    auto kind = getAccessorKind();
    return kind == AccessorKind::Address
        || kind == AccessorKind::MutableAddress;
  }

  /// isGetterOrSetter - Determine whether this is specifically a getter or
  /// a setter, as opposed to some other kind of accessor.
  ///
  /// For example, only getters and setters can be exposed to Objective-C.
  bool isGetterOrSetter() const { return isGetter() || isSetter(); }

  bool isObservingAccessor() const {
    switch (getAccessorKind()) {
#define OBSERVING_ACCESSOR(ID, KEYWORD) \
    case AccessorKind::ID: return true;
#define ACCESSOR(ID) \
    case AccessorKind::ID: return false;
#include "swift/AST/AccessorKinds.def"
    }
    llvm_unreachable("bad accessor kind");
  }

  /// \returns true if this is non-mutating due to applying a 'mutating'
  /// attribute. For example a "mutating set" accessor.
  bool isExplicitNonMutating() const;

  /// Is the accesor one of the kinds that's assumed nonmutating by default?
  bool isAssumedNonMutating() const;

  /// Is this accessor one of the kinds that's implicitly a coroutine?
  bool isCoroutine() const {
    switch (getAccessorKind()) {
#define COROUTINE_ACCESSOR(ID, KEYWORD) \
    case AccessorKind::ID: return true;
#define ACCESSOR(ID) \
    case AccessorKind::ID: return false;
#include "swift/AST/AccessorKinds.def"
    }
    llvm_unreachable("bad accessor kind");
  }

  static bool classof(const Decl *D) {
    return D->getKind() == DeclKind::Accessor;
  }
  static bool classof(const AbstractFunctionDecl *D) {
    return classof(static_cast<const Decl*>(D));
  }
  static bool classof(const DeclContext *DC) {
    if (auto D = DC->getAsDecl())
      return classof(D);
    return false;
  }
};

inline AccessorDecl *
AbstractStorageDecl::AccessorRecord::getAccessor(AccessorKind kind) const {
  if (auto optIndex = AccessorIndices[unsigned(kind)]) {
    auto accessor = getAllAccessors()[optIndex - 1];
    assert(accessor && accessor->getAccessorKind() == kind);
    return accessor;
  }
  return nullptr;
}
  
/// This represents a 'case' declaration in an 'enum', which may declare
/// one or more individual comma-separated EnumElementDecls.
class EnumCaseDecl final : public Decl,
    private llvm::TrailingObjects<EnumCaseDecl, EnumElementDecl *> {
  friend TrailingObjects;
  SourceLoc CaseLoc;
  
  EnumCaseDecl(SourceLoc CaseLoc,
               ArrayRef<EnumElementDecl *> Elements,
               DeclContext *DC)
    : Decl(DeclKind::EnumCase, DC),
      CaseLoc(CaseLoc)
  {
    Bits.EnumCaseDecl.NumElements = Elements.size();
    std::uninitialized_copy(Elements.begin(), Elements.end(),
                            getTrailingObjects<EnumElementDecl *>());
  }

public:
  static EnumCaseDecl *create(SourceLoc CaseLoc,
                              ArrayRef<EnumElementDecl*> Elements,
                              DeclContext *DC);
  
  /// Get the list of elements declared in this case.
  ArrayRef<EnumElementDecl *> getElements() const {
    return {getTrailingObjects<EnumElementDecl *>(),
            Bits.EnumCaseDecl.NumElements};
  }
  
  SourceLoc getLoc() const {
    return CaseLoc;
  }
  
  SourceRange getSourceRange() const;
  
  static bool classof(const Decl *D) {
    return D->getKind() == DeclKind::EnumCase;
  }
};

/// This represents a single case of an 'enum' declaration.
///
/// For example, the X, Y, and Z in this enum:
///
/// \code
///   enum V {
///     case X(Int), Y(Int)
///     case Z
///   }
/// \endcode
///
/// The type of an EnumElementDecl is always the EnumType for the containing
/// enum. EnumElementDecls are represented in the AST as members of their
/// parent EnumDecl, although syntactically they are subordinate to the
/// EnumCaseDecl.
class EnumElementDecl : public DeclContext, public ValueDecl {
  /// This is the type specified with the enum element, for
  /// example 'Int' in 'case Y(Int)'.  This is null if there is no type
  /// associated with this element, as in 'case Z' or in all elements of enum
  /// definitions.
  ParameterList *Params;
  
  SourceLoc EqualsLoc;
  
  /// The raw value literal for the enum element, or null.
  LiteralExpr *RawValueExpr;
  /// The type-checked raw value expression.
  Expr *TypeCheckedRawValueExpr = nullptr;
  
public:
  EnumElementDecl(SourceLoc IdentifierLoc, DeclName Name,
                  ParameterList *Params,
                  SourceLoc EqualsLoc,
                  LiteralExpr *RawValueExpr,
                  DeclContext *DC)
  : DeclContext(DeclContextKind::EnumElementDecl, DC),
    ValueDecl(DeclKind::EnumElement, DC, Name, IdentifierLoc),
    Params(Params),
    EqualsLoc(EqualsLoc),
    RawValueExpr(RawValueExpr)
  {}

  Identifier getName() const { return getFullName().getBaseIdentifier(); }

  /// Returns the string for the base name, or "_" if this is unnamed.
  StringRef getNameStr() const {
    assert(!getFullName().isSpecial() && "Cannot get string for special names");
    return hasName() ? getBaseName().getIdentifier().str() : "_";
  }

  /// Set the interface type of this enum element to the constructor function
  /// type; (Self.Type) -> Self or (Self.Type) -> (Args...) -> Self.
  void computeType();

  Type getArgumentInterfaceType() const;

  ParameterList *getParameterList() const { return Params; }

  bool hasRawValueExpr() const { return RawValueExpr; }
  LiteralExpr *getRawValueExpr() const { return RawValueExpr; }
  void setRawValueExpr(LiteralExpr *e) { RawValueExpr = e; }
  
  Expr *getTypeCheckedRawValueExpr() const {
    return TypeCheckedRawValueExpr;
  }
  void setTypeCheckedRawValueExpr(Expr *e) {
    TypeCheckedRawValueExpr = e;
  }

  /// Return the containing EnumDecl.
  EnumDecl *getParentEnum() const {
    return cast<EnumDecl>(getDeclContext());
  }
  
  /// Return the containing EnumCaseDecl.
  EnumCaseDecl *getParentCase() const;

  SourceLoc getStartLoc() const {
    return getNameLoc();
  }
  SourceRange getSourceRange() const;
  
  bool hasAssociatedValues() const {
    return getParameterList() != nullptr;
  }

  /// True if the case is marked 'indirect'.
  bool isIndirect() const {
    return getAttrs().hasAttribute<IndirectAttr>();
  }

  static bool classof(const Decl *D) {
    return D->getKind() == DeclKind::EnumElement;
  }

  static bool classof(const DeclContext *DC) {
    if (auto D = DC->getAsDecl())
      return classof(D);
    return false;
  }

  using DeclContext::operator new;
  using Decl::getASTContext;
};
  
inline SourceRange EnumCaseDecl::getSourceRange() const {
  auto subRange = getElements().back()->getSourceRange();
  if (subRange.isValid())
    return {CaseLoc, subRange.End};
  return {};
}

/// Describes the kind of initializer.
enum class CtorInitializerKind {
  /// A designated initializer is an initializer responsible for initializing
  /// the stored properties of the current class and chaining to a superclass's
  /// designated initializer (for non-root classes).
  ///
  /// Designated initializers are never inherited.
  Designated,

  /// A convenience initializer is an initializer that initializes a complete
  /// object by delegating to another initializer (eventually reaching a
  /// designated initializer).
  ///
  /// Convenience initializers are inherited into subclasses that override
  /// all of their superclass's designated initializers.
  Convenience,

  /// A convenience factory initializer is a convenience initializer introduced
  /// by an imported Objective-C factory method.
  ///
  /// Convenience factory initializers cannot be expressed directly in
  /// Swift; rather, they are produced by the Clang importer when importing
  /// an instancetype factory method from Objective-C.
  ConvenienceFactory,

  /// A factory initializer is an initializer that is neither designated nor
  /// convenience: it can be used to create an object of the given type, but
  /// cannot be chained to via "super.init" nor is it inherited.
  ///
  /// A factory initializer is written with a return type of the class name
  /// itself. FIXME: However, this is only a presentation form, and at present
  /// the only factory initializers are produced by importing an Objective-C
  /// factory method that does not return instancetype.
  ///
  /// FIXME: Arguably, structs and enums only have factory initializers, and
  /// using designated initializers for them is a misnomer.
  Factory
};

/// ConstructorDecl - Declares a constructor for a type.  For example:
///
/// \code
/// struct X {
///   var x : Int
///   init(i : Int) {
///      x = i
///   }
/// }
/// \endcode
class ConstructorDecl : public AbstractFunctionDecl {
  /// The location of the '!' or '?' for a failable initializer.
  SourceLoc FailabilityLoc;

  ParamDecl *SelfDecl;

  /// The interface type of the initializing constructor.
  Type InitializerInterfaceType;

  /// The typechecked call to super.init expression, which needs to be
  /// inserted at the end of the initializer by SILGen.
  Expr *CallToSuperInit = nullptr;

public:
  ConstructorDecl(DeclName Name, SourceLoc ConstructorLoc, 
                  OptionalTypeKind Failability, SourceLoc FailabilityLoc,
                  bool Throws, SourceLoc ThrowsLoc,
                  ParameterList *BodyParams,
                  GenericParamList *GenericParams, 
                  DeclContext *Parent);

  SourceLoc getConstructorLoc() const { return getNameLoc(); }
  SourceLoc getStartLoc() const { return getConstructorLoc(); }
  SourceRange getSourceRange() const;

  /// Get the interface type of the constructed object.
  Type getResultInterfaceType() const;

  /// Get the interface type of the initializing constructor.
  Type getInitializerInterfaceType();

  /// Get the typechecked call to super.init expression, which needs to be
  /// inserted at the end of the initializer by SILGen.
  Expr *getSuperInitCall() { return CallToSuperInit; }
  void setSuperInitCall(Expr *CallExpr) { CallToSuperInit = CallExpr; }

  ParamDecl **getImplicitSelfDeclStorage() { return &SelfDecl; }

  /// Specifies the kind of initialization call performed within the body
  /// of the constructor, e.g., self.init or super.init.
  enum class BodyInitKind {
    /// There are no calls to self.init or super.init.
    None,
    /// There is a call to self.init, which delegates to another (peer)
    /// initializer.
    Delegating,
    /// There is a call to super.init, which chains to a superclass initializer.
    Chained,
    /// There are no calls to self.init or super.init explicitly in the body of
    /// the constructor, but a 'super.init' call will be implicitly added
    /// by semantic analysis.
    ImplicitChained
  };

  /// Determine whether the body of this constructor contains any delegating
  /// or superclass initializations (\c self.init or \c super.init,
  /// respectively) within its body.
  ///
  /// \param diags If non-null, this check will ensure that the constructor
  /// body is consistent in its use of delegation vs. chaining and emit any
  /// diagnostics through the given diagnostic engine.
  ///
  /// \param init If non-null and there is an explicit \c self.init or
  /// \c super.init within the body, will be set to point at that
  /// initializer.
  BodyInitKind getDelegatingOrChainedInitKind(DiagnosticEngine *diags,
                                              ApplyExpr **init = nullptr) const;

  /// Whether this constructor is required.
  bool isRequired() const {
    return getAttrs().hasAttribute<RequiredAttr>();
  }

  /// Determine the kind of initializer this is.
  CtorInitializerKind getInitKind() const {
    return static_cast<CtorInitializerKind>(Bits.ConstructorDecl.InitKind);
  }

  /// Set whether this is a convenience initializer.
  void setInitKind(CtorInitializerKind kind) {
    Bits.ConstructorDecl.InitKind = static_cast<unsigned>(kind);
  }

  /// Whether this is a designated initializer.
  bool isDesignatedInit() const {
    return getInitKind() == CtorInitializerKind::Designated;
  }

  /// Whether this is a convenience initializer.
  bool isConvenienceInit() const {
    return getInitKind() == CtorInitializerKind::Convenience ||
           getInitKind() == CtorInitializerKind::ConvenienceFactory;
  }

  /// Whether this is a factory initializer.
  bool isFactoryInit() const {
    switch (getInitKind()) {
    case CtorInitializerKind::Designated:
    case CtorInitializerKind::Convenience:
      return false;
        
    case CtorInitializerKind::Factory:
    case CtorInitializerKind::ConvenienceFactory:
      return true;
    }
    llvm_unreachable("bad CtorInitializerKind");
  }

  /// Determine whether this initializer is inheritable.
  bool isInheritable() const {
    switch (getInitKind()) {
    case CtorInitializerKind::Designated:
    case CtorInitializerKind::Factory:
      return false;

    case CtorInitializerKind::Convenience:
    case CtorInitializerKind::ConvenienceFactory:
      return true;
    }
    llvm_unreachable("bad CtorInitializerKind");
  }

  /// Determine the failability of the initializer.
  OptionalTypeKind getFailability() const {
    return static_cast<OptionalTypeKind>(Bits.ConstructorDecl.Failability);
  }

  /// Retrieve the location of the '!' or '?' in a failable initializer.
  SourceLoc getFailabilityLoc() const { return FailabilityLoc; }

  /// Whether the implementation of this method is a stub that traps at runtime.
  bool hasStubImplementation() const {
    return Bits.ConstructorDecl.HasStubImplementation;
  }

  /// Set whether the implementation of this method is a stub that
  /// traps at runtime.
  void setStubImplementation(bool stub) {
    Bits.ConstructorDecl.HasStubImplementation = stub;
  }

  ConstructorDecl *getOverriddenDecl() const {
    return cast_or_null<ConstructorDecl>(
        AbstractFunctionDecl::getOverriddenDecl());
  }

  /// Determine whether this initializer falls into the special case for
  /// Objective-C initializers with selectors longer than "init", e.g.,
  /// \c initForMemory.
  ///
  /// In such cases, one can write the Swift initializer
  /// with a single parameter of type '()', e.g,
  ///
  /// \code
  /// @objc init(forMemory: ())
  /// \endcode
  bool isObjCZeroParameterWithLongSelector() const;

  static bool classof(const Decl *D) {
    return D->getKind() == DeclKind::Constructor;
  }
  static bool classof(const AbstractFunctionDecl *D) {
    return classof(static_cast<const Decl*>(D));
  }
  static bool classof(const DeclContext *DC) {
    if (auto D = DC->getAsDecl())
      return classof(D);
    return false;
  }
};

/// DestructorDecl - Declares a destructor for a type.  For example:
///
/// \code
/// struct X {
///   var fd : Int
///   deinit {
///      close(fd)
///   }
/// }
/// \endcode
class DestructorDecl : public AbstractFunctionDecl {
  ParamDecl *SelfDecl;

public:
  DestructorDecl(SourceLoc DestructorLoc, DeclContext *Parent);

  ParamDecl **getImplicitSelfDeclStorage() { return &SelfDecl; }

  SourceLoc getDestructorLoc() const { return getNameLoc(); }
  SourceLoc getStartLoc() const { return getDestructorLoc(); }
  SourceRange getSourceRange() const;

  /// Retrieve the Objective-C selector for destructors.
  ObjCSelector getObjCSelector() const;

  static bool classof(const Decl *D) {
    return D->getKind() == DeclKind::Destructor;
  }
  static bool classof(const AbstractFunctionDecl *D) {
    return classof(static_cast<const Decl*>(D));
  }
  static bool classof(const DeclContext *DC) {
    if (auto D = DC->getAsDecl())
      return classof(D);
    return false;
  }
};

/// Declares a precedence group.  For example:
///
/// \code
/// precedencegroup MultiplicativePrecedence {
///   associativity: right
///   higherThan: AdditivePrecedence
/// }
/// \endcode
class PrecedenceGroupDecl : public Decl {
public:
  struct Relation {
    SourceLoc NameLoc;
    Identifier Name;
    PrecedenceGroupDecl *Group;
  };

private:
  SourceLoc PrecedenceGroupLoc, NameLoc, LBraceLoc, RBraceLoc;
  SourceLoc AssociativityKeywordLoc, AssociativityValueLoc;
  SourceLoc AssignmentKeywordLoc, AssignmentValueLoc;
  SourceLoc HigherThanLoc, LowerThanLoc;
  Identifier Name;
  unsigned NumHigherThan, NumLowerThan;
  // Tail-allocated array of Relations

  Relation *getHigherThanBuffer() {
    return reinterpret_cast<Relation*>(this + 1);
  }
  const Relation *getHigherThanBuffer() const {
    return reinterpret_cast<const Relation*>(this + 1);
  }
  Relation *getLowerThanBuffer() {
    return getHigherThanBuffer() + NumHigherThan;
  }
  const Relation *getLowerThanBuffer() const {
    return getHigherThanBuffer() + NumHigherThan;
  }

  PrecedenceGroupDecl(DeclContext *DC,
                      SourceLoc precedenceGroupLoc,
                      SourceLoc nameLoc, Identifier name,
                      SourceLoc lbraceLoc,
                      SourceLoc associativityKeywordLoc,
                      SourceLoc associativityValueLoc,
                      Associativity associativity,
                      SourceLoc assignmentKeywordLoc,
                      SourceLoc assignmentValueLoc,
                      bool isAssignment,
                      SourceLoc higherThanLoc, ArrayRef<Relation> higherThan,
                      SourceLoc lowerThanLoc, ArrayRef<Relation> lowerThan,
                      SourceLoc rbraceLoc);

public:
  static PrecedenceGroupDecl *create(DeclContext *dc,
                                     SourceLoc precedenceGroupLoc,
                                     SourceLoc nameLoc,
                                     Identifier name,
                                     SourceLoc lbraceLoc,
                                     SourceLoc associativityKeywordLoc,
                                     SourceLoc associativityValueLoc,
                                     Associativity associativity,
                                     SourceLoc assignmentKeywordLoc,
                                     SourceLoc assignmentValueLoc,
                                     bool isAssignment,
                                     SourceLoc higherThanLoc,
                                     ArrayRef<Relation> higherThan,
                                     SourceLoc lowerThanLoc,
                                     ArrayRef<Relation> lowerThan,
                                     SourceLoc rbraceLoc);


  SourceLoc getLoc() const { return NameLoc; }
  SourceRange getSourceRange() const {
    return { PrecedenceGroupLoc, RBraceLoc };
  }

  /// Return the location of 'precedencegroup' in:
  ///   precedencegroup MultiplicativePrecedence { ... }
  SourceLoc getPrecedenceGroupLoc() const { return PrecedenceGroupLoc; }

  /// Return the location of 'MultiplicativePrecedence' in:
  ///   precedencegroup MultiplicativePrecedence { ... }
  SourceLoc getNameLoc() const {
    return NameLoc;
  }

  Identifier getName() const {
    return Name;
  }

  SourceLoc getLBraceLoc() const { return LBraceLoc; }
  SourceLoc getRBraceLoc() const { return RBraceLoc; }

  bool isAssociativityImplicit() const {
    return AssociativityKeywordLoc.isInvalid();
  }

  /// Return the location of 'associativity' in:
  ///   associativity: left
  SourceLoc getAssociativityKeywordLoc() const {
    return AssociativityKeywordLoc;
  }

  /// Return the location of 'right' in:
  ///   associativity: right
  SourceLoc getAssociativityValueLoc() const {
    return AssociativityValueLoc;
  }

  Associativity getAssociativity() const {
    return Associativity(Bits.PrecedenceGroupDecl.Associativity);
  }
  bool isLeftAssociative() const {
    return getAssociativity() == Associativity::Left;
  }
  bool isRightAssociative() const {
    return getAssociativity() == Associativity::Right;
  }
  bool isNonAssociative() const {
    return getAssociativity() == Associativity::None;
  }

  bool isAssignmentImplicit() const {
    return AssignmentKeywordLoc.isInvalid();
  }

  /// Return the location of 'assignment' in:
  ///   assignment: true
  SourceLoc getAssignmentKeywordLoc() const {
    return AssignmentKeywordLoc;
  }

  /// Return the location of 'assignment' in:
  ///   assignment: true
  SourceLoc getAssignmentValueLoc() const {
    return AssignmentValueLoc;
  }

  bool isAssignment() const {
    return Bits.PrecedenceGroupDecl.IsAssignment;
  }

  bool isHigherThanImplicit() const {
    return HigherThanLoc.isInvalid();
  }

  /// Return the location of 'higherThan' in:
  ///   higherThan: AdditivePrecedence
  SourceLoc getHigherThanLoc() const {
    return HigherThanLoc;
  }

  ArrayRef<Relation> getHigherThan() const {
    return { getHigherThanBuffer(), NumHigherThan };
  }
  MutableArrayRef<Relation> getMutableHigherThan() {
    return { getHigherThanBuffer(), NumHigherThan };
  }

  bool isLowerThanImplicit() const {
    return LowerThanLoc.isInvalid();
  }

  /// Return the location of 'lowerThan' in:
  ///   lowerThan: MultiplicativePrecedence
  SourceLoc getLowerThanLoc() const {
    return LowerThanLoc;
  }

  ArrayRef<Relation> getLowerThan() const {
    return { getLowerThanBuffer(), NumLowerThan };
  }
  MutableArrayRef<Relation> getMutableLowerThan() {
    return { getLowerThanBuffer(), NumLowerThan };
  }

  static bool classof(const Decl *D) {
    return D->getKind() == DeclKind::PrecedenceGroup;
  }
};

/// Abstract base class of operator declarations.
class OperatorDecl : public Decl {
  SourceLoc OperatorLoc, NameLoc;
  
  Identifier name;

  ArrayRef<Identifier> Identifiers;
  ArrayRef<SourceLoc> IdentifierLocs;
  ArrayRef<NominalTypeDecl *> DesignatedNominalTypes;

public:
  OperatorDecl(DeclKind kind, DeclContext *DC, SourceLoc OperatorLoc,
               Identifier Name, SourceLoc NameLoc,
               ArrayRef<Identifier> Identifiers,
               ArrayRef<SourceLoc> IdentifierLocs)
      : Decl(kind, DC), OperatorLoc(OperatorLoc), NameLoc(NameLoc), name(Name),
        Identifiers(Identifiers), IdentifierLocs(IdentifierLocs) {}

  OperatorDecl(DeclKind kind, DeclContext *DC, SourceLoc OperatorLoc,
               Identifier Name, SourceLoc NameLoc,
               ArrayRef<NominalTypeDecl *> DesignatedNominalTypes)
      : Decl(kind, DC), OperatorLoc(OperatorLoc), NameLoc(NameLoc), name(Name),
        DesignatedNominalTypes(DesignatedNominalTypes) {}

  SourceLoc getLoc() const { return NameLoc; }

  SourceLoc getOperatorLoc() const { return OperatorLoc; }
  SourceLoc getNameLoc() const { return NameLoc; }
  Identifier getName() const { return name; }

  ArrayRef<Identifier> getIdentifiers() const {
    return Identifiers;
  }

  ArrayRef<SourceLoc> getIdentifierLocs() const {
    return IdentifierLocs;
  }

  ArrayRef<NominalTypeDecl *> getDesignatedNominalTypes() const {
    return DesignatedNominalTypes;
  }

  void setDesignatedNominalTypes(ArrayRef<NominalTypeDecl *> nominalTypes) {
    DesignatedNominalTypes = nominalTypes;
  }

  static bool classof(const Decl *D) {
    // Workaround: http://llvm.org/PR35906
    if (DeclKind::Last_Decl == DeclKind::Last_OperatorDecl)
      return D->getKind() >= DeclKind::First_OperatorDecl;
    return D->getKind() >= DeclKind::First_OperatorDecl
        && D->getKind() <= DeclKind::Last_OperatorDecl;
  }
};

/// Declares the behavior of an infix operator. For example:
///
/// \code
/// infix operator /+/ : AdditionPrecedence, Numeric
/// \endcode
class InfixOperatorDecl : public OperatorDecl {
  SourceLoc ColonLoc;
  PrecedenceGroupDecl *PrecedenceGroup = nullptr;

public:
  InfixOperatorDecl(DeclContext *DC, SourceLoc operatorLoc, Identifier name,
                    SourceLoc nameLoc, SourceLoc colonLoc,
                    ArrayRef<Identifier> identifiers,
                    ArrayRef<SourceLoc> identifierLocs)
      : OperatorDecl(DeclKind::InfixOperator, DC, operatorLoc, name, nameLoc,
                     identifiers, identifierLocs),
        ColonLoc(colonLoc) {}

  InfixOperatorDecl(DeclContext *DC, SourceLoc operatorLoc, Identifier name,
                    SourceLoc nameLoc, SourceLoc colonLoc,
                    PrecedenceGroupDecl *precedenceGroup,
                    ArrayRef<NominalTypeDecl *> designatedNominalTypes)
      : OperatorDecl(DeclKind::InfixOperator, DC, operatorLoc, name, nameLoc,
                     designatedNominalTypes),
        ColonLoc(colonLoc), PrecedenceGroup(precedenceGroup) {}

  SourceLoc getEndLoc() const {
    auto identifierLocs = getIdentifierLocs();
    if (identifierLocs.empty())
      return getNameLoc();

    return identifierLocs.back();
  }

  SourceRange getSourceRange() const {
    return { getOperatorLoc(), getEndLoc() };
  }

  SourceLoc getColonLoc() const { return ColonLoc; }

  PrecedenceGroupDecl *getPrecedenceGroup() const { return PrecedenceGroup; }
  void setPrecedenceGroup(PrecedenceGroupDecl *PGD) {
    PrecedenceGroup = PGD;
  }

  /// True if this decl's attributes conflict with those declared by another
  /// operator.
  bool conflictsWith(InfixOperatorDecl *other) {
    return getPrecedenceGroup() != other->getPrecedenceGroup();
  }
  
  static bool classof(const Decl *D) {
    return D->getKind() == DeclKind::InfixOperator;
  }
};
  
/// Declares the behavior of a prefix operator. For example:
///
/// \code
/// prefix operator /+/ {}
/// \endcode
class PrefixOperatorDecl : public OperatorDecl {
public:
  PrefixOperatorDecl(DeclContext *DC, SourceLoc OperatorLoc, Identifier Name,
                     SourceLoc NameLoc,
                     ArrayRef<Identifier> Identifiers,
                     ArrayRef<SourceLoc> IdentifierLocs)
      : OperatorDecl(DeclKind::PrefixOperator, DC, OperatorLoc, Name, NameLoc,
                     Identifiers, IdentifierLocs) {}

  PrefixOperatorDecl(DeclContext *DC, SourceLoc OperatorLoc, Identifier Name,
                     SourceLoc NameLoc,
                     ArrayRef<NominalTypeDecl *> designatedNominalTypes)
      : OperatorDecl(DeclKind::PrefixOperator, DC, OperatorLoc, Name, NameLoc,
                     designatedNominalTypes) {}

  SourceRange getSourceRange() const {
    return { getOperatorLoc(), getNameLoc() };
  }

  /// True if this decl's attributes conflict with those declared by another
  /// PrefixOperatorDecl.
  bool conflictsWith(PrefixOperatorDecl *other) {
    return false;
  }
  
  static bool classof(const Decl *D) {
    return D->getKind() == DeclKind::PrefixOperator;
  }
};
  
/// Declares the behavior of a postfix operator. For example:
///
/// \code
/// postfix operator /+/ {}
/// \endcode
class PostfixOperatorDecl : public OperatorDecl {
public:
  PostfixOperatorDecl(DeclContext *DC, SourceLoc OperatorLoc, Identifier Name,
                      SourceLoc NameLoc,
                      ArrayRef<Identifier> Identifiers,
                      ArrayRef<SourceLoc> IdentifierLocs)
      : OperatorDecl(DeclKind::PostfixOperator, DC, OperatorLoc, Name, NameLoc,
                     Identifiers, IdentifierLocs) {}

  PostfixOperatorDecl(DeclContext *DC, SourceLoc OperatorLoc, Identifier Name,
                      SourceLoc NameLoc,
                      ArrayRef<NominalTypeDecl *> designatedNominalTypes)
      : OperatorDecl(DeclKind::PostfixOperator, DC, OperatorLoc, Name, NameLoc,
                     designatedNominalTypes) {}

  SourceRange getSourceRange() const {
    return { getOperatorLoc(), getNameLoc() };
  }

  /// True if this decl's attributes conflict with those declared by another
  /// PostfixOperatorDecl.
  bool conflictsWith(PostfixOperatorDecl *other) {
    return false;
  }
  
  static bool classof(const Decl *D) {
    return D->getKind() == DeclKind::PostfixOperator;
  }
};

/// Represents a hole where a declaration should have been.
///
/// Among other things, these are used to keep vtable layout consistent.
class MissingMemberDecl : public Decl {
  DeclName Name;

  MissingMemberDecl(DeclContext *DC, DeclName name,
                    unsigned vtableEntries,
                    unsigned fieldOffsetVectorEntries)
      : Decl(DeclKind::MissingMember, DC), Name(name) {
    Bits.MissingMemberDecl.NumberOfVTableEntries = vtableEntries;
    assert(getNumberOfVTableEntries() == vtableEntries && "not enough bits");
    Bits.MissingMemberDecl.NumberOfFieldOffsetVectorEntries =
      fieldOffsetVectorEntries;
    assert(getNumberOfFieldOffsetVectorEntries() == fieldOffsetVectorEntries
           && "not enough bits");
    setImplicit();
  }
public:
  static MissingMemberDecl *
  forMethod(ASTContext &ctx, DeclContext *DC, DeclName name,
            bool hasNormalVTableEntry) {
    assert(!name || name.isCompoundName());
    return new (ctx) MissingMemberDecl(DC, name, hasNormalVTableEntry, 0);
  }

  static MissingMemberDecl *
  forInitializer(ASTContext &ctx, DeclContext *DC, DeclName name,
                 bool hasVTableEntry) {
    unsigned entries = hasVTableEntry ? 1 : 0;
    return new (ctx) MissingMemberDecl(DC, name, entries, 0);
  }
  
  static MissingMemberDecl *
  forStoredProperty(ASTContext &ctx, DeclContext *DC, DeclName name) {
    return new (ctx) MissingMemberDecl(DC, name, 0, 1);
  }

  DeclName getFullName() const {
    return Name;
  }

  unsigned getNumberOfVTableEntries() const {
    return Bits.MissingMemberDecl.NumberOfVTableEntries;
  }

  unsigned getNumberOfFieldOffsetVectorEntries() const {
    return Bits.MissingMemberDecl.NumberOfFieldOffsetVectorEntries;
  }

  SourceLoc getLoc() const {
    return SourceLoc();
  }

  SourceRange getSourceRange() const {
    return SourceRange();
  }

  static bool classof(const Decl *D) {
    return D->getKind() == DeclKind::MissingMember;
  }
};

inline bool ValueDecl::isSettable(const DeclContext *UseDC,
                                  const DeclRefExpr *base) const {
  if (auto vd = dyn_cast<VarDecl>(this)) {
    return vd->isSettable(UseDC, base);
  } else if (auto sd = dyn_cast<SubscriptDecl>(this)) {
    return sd->isSettable();
  } else
    return false;
}

inline Optional<VarDecl *>
NominalTypeDecl::ToStoredProperty::operator()(Decl *decl) const {
  if (auto var = dyn_cast<VarDecl>(decl)) {
    if (!var->isStatic() && var->hasStorage() &&
        (!skipUserInaccessible || var->isUserAccessible()))
      return var;
  }

  return None;
}

inline Optional<Decl *>
NominalTypeDecl::ToStoredPropertyOrMissingMemberPlaceholder
::operator()(Decl *decl) const {
  if (auto var = dyn_cast<VarDecl>(decl)) {
    if (!var->isStatic() && var->hasStorage())
      return var;
  }
  if (auto missing = dyn_cast<MissingMemberDecl>(decl)) {
    if (missing->getNumberOfFieldOffsetVectorEntries() > 0)
      return missing;
  }

  return None;
}

inline void
AbstractStorageDecl::overwriteSetterAccess(AccessLevel accessLevel) {
  Accessors.setInt(accessLevel);
  if (auto setter = getSetter())
    setter->overwriteAccess(accessLevel);
  if (auto modify = getModifyCoroutine())
    modify->overwriteAccess(accessLevel);
  if (auto mutableAddressor = getMutableAddressor())
    mutableAddressor->overwriteAccess(accessLevel);
}

/// Constructors and destructors always have a 'self' parameter,
/// which is stored in an instance member. Functions only have a
/// 'self' if they are declared inside of a nominal type or extension,
/// in which case we tail-allocate storage for it.
inline ParamDecl **AbstractFunctionDecl::getImplicitSelfDeclStorage() {
  switch (getKind()) {
  default: llvm_unreachable("Unknown AbstractFunctionDecl!");
  case DeclKind::Constructor:
    return cast<ConstructorDecl>(this)->getImplicitSelfDeclStorage();
  case DeclKind::Destructor:
    return cast<DestructorDecl>(this)->getImplicitSelfDeclStorage();
  case DeclKind::Func:
  case DeclKind::Accessor:
    return cast<FuncDecl>(this)->getImplicitSelfDeclStorage();
  }
}

inline ParamDecl **FuncDecl::getImplicitSelfDeclStorage() {
  if (!hasImplicitSelfDecl())
    return nullptr;

  if (!isa<AccessorDecl>(this)) {
    assert(getKind() == DeclKind::Func && "no new kinds of functions");
    return reinterpret_cast<ParamDecl **>(this+1);
  }
  return reinterpret_cast<ParamDecl **>(static_cast<AccessorDecl*>(this)+1);
}

inline DeclIterator &DeclIterator::operator++() {
  Current = Current->NextDecl;
  return *this;
}

inline bool AbstractFunctionDecl::hasForcedStaticDispatch() const {
  if (auto func = dyn_cast<FuncDecl>(this))
    return func->hasForcedStaticDispatch();
  return false;
}

inline bool ValueDecl::isStatic() const {
  // Currently, only storage and function decls can be static/class.
  if (auto storage = dyn_cast<AbstractStorageDecl>(this))
    return storage->isStatic();
  if (auto func = dyn_cast<FuncDecl>(this))
    return func->isStatic();
  return false;
}

inline bool ValueDecl::isImportAsMember() const {
  if (auto func = dyn_cast<AbstractFunctionDecl>(this))
    return func->isImportAsMember();
  return false;
}

inline bool ValueDecl::hasCurriedSelf() const {
  if (auto *afd = dyn_cast<AbstractFunctionDecl>(this))
    return afd->hasImplicitSelfDecl();
  if (isa<EnumElementDecl>(this))
    return true;
  return false;
}

<<<<<<< HEAD
inline bool ValueDecl::hasParameterList() const {
  if (auto *eed = dyn_cast<EnumElementDecl>(this))
    return eed->hasAssociatedValues();
  return isa<AbstractFunctionDecl>(this) || isa<SubscriptDecl>(this);
}

inline unsigned ValueDecl::getNumCurryLevels() const {
  unsigned curryLevels = 0;
  if (hasParameterList())
    curryLevels++;
  if (hasCurriedSelf())
    curryLevels++;
  return curryLevels;
}

=======
>>>>>>> a1b28113
inline bool Decl::isPotentiallyOverridable() const {
  if (isa<VarDecl>(this) ||
      isa<SubscriptDecl>(this) ||
      isa<FuncDecl>(this) ||
      isa<DestructorDecl>(this)) {
    return getDeclContext()->getSelfClassDecl();
  } else {
    return false;
  }
}

inline GenericParamKey::GenericParamKey(const GenericTypeParamDecl *d)
  : Depth(d->getDepth()), Index(d->getIndex()) { }

inline const GenericContext *Decl::getAsGenericContext() const {
  switch (getKind()) {
  default: return nullptr;
#define DECL(Id, Parent) // See previous line
#define GENERIC_DECL(Id, Parent) \
  case DeclKind::Id: \
    return static_cast<const Id##Decl*>(this);
#include "swift/AST/DeclNodes.def"
  }
}

inline bool DeclContext::classof(const Decl *D) {
  switch (D->getKind()) { //
  default: return false;
#define DECL(ID, PARENT) // See previous line
#define CONTEXT_DECL(ID, PARENT) \
  case DeclKind::ID: return true;
#include "swift/AST/DeclNodes.def"
  }
}

inline DeclContext *DeclContext::castDeclToDeclContext(const Decl *D) {
  // XXX -- ModuleDecl is not defined in Decl.h, but because DeclContexts
  // preface decls in memory, any DeclContext type will due.
  const DeclContext *DC = static_cast<const ExtensionDecl*>(D);
  switch (D->getKind()) {
  default: llvm_unreachable("Not a DeclContext");
#define DECL(ID, PARENT) // See previous line
#define CONTEXT_DECL(ID, PARENT) \
  case DeclKind::ID:
#include "swift/AST/DeclNodes.def"
    return const_cast<DeclContext *>(DC);
  }
}

inline EnumElementDecl *EnumDecl::getUniqueElement(bool hasValue) const {
  EnumElementDecl *result = nullptr;
  bool found = false;
  for (auto elt : getAllElements()) {
    if (elt->hasAssociatedValues() == hasValue) {
      if (found)
        return nullptr;
      found = true;
      result = elt;
    }
  }
  return result;
}

/// Retrieve parameter declaration from the given source at given index.
const ParamDecl *getParameterAt(const ValueDecl *source, unsigned index);

/// Display Decl subclasses.
void simple_display(llvm::raw_ostream &out, const Decl *decl);

/// Display ValueDecl subclasses.
void simple_display(llvm::raw_ostream &out, const ValueDecl *decl);

} // end namespace swift

#endif<|MERGE_RESOLUTION|>--- conflicted
+++ resolved
@@ -2705,7 +2705,6 @@
   /// curried self parameter.
   bool hasCurriedSelf() const;
 
-<<<<<<< HEAD
   /// Returns true if the declaration has a parameter list associated with it.
   ///
   /// Note that not all declarations with function interface types have
@@ -2715,8 +2714,6 @@
   /// Returns the number of curry levels in the declaration's interface type.
   unsigned getNumCurryLevels() const;
 
-=======
->>>>>>> a1b28113
   /// Get the decl for this value's opaque result type, if it has one.
   OpaqueTypeDecl *getOpaqueResultTypeDecl() const;
 
@@ -7213,7 +7210,6 @@
   return false;
 }
 
-<<<<<<< HEAD
 inline bool ValueDecl::hasParameterList() const {
   if (auto *eed = dyn_cast<EnumElementDecl>(this))
     return eed->hasAssociatedValues();
@@ -7229,8 +7225,6 @@
   return curryLevels;
 }
 
-=======
->>>>>>> a1b28113
 inline bool Decl::isPotentiallyOverridable() const {
   if (isa<VarDecl>(this) ||
       isa<SubscriptDecl>(this) ||
