//===--- Deserialization.cpp - Loading a serialized AST -------------------===//
//
// This source file is part of the Swift.org open source project
//
// Copyright (c) 2014 - 2018 Apple Inc. and the Swift project authors
// Licensed under Apache License v2.0 with Runtime Library Exception
//
// See https://swift.org/LICENSE.txt for license information
// See https://swift.org/CONTRIBUTORS.txt for the list of Swift project authors
//
//===----------------------------------------------------------------------===//

#include "DeserializationErrors.h"
#include "swift/Serialization/ModuleFile.h"
#include "swift/Serialization/ModuleFormat.h"
#include "swift/AST/ASTContext.h"
#include "swift/AST/DiagnosticsSema.h"
#include "swift/AST/Expr.h"
#include "swift/AST/ForeignErrorConvention.h"
#include "swift/AST/GenericEnvironment.h"
#include "swift/AST/Initializer.h"
#include "swift/AST/Pattern.h"
#include "swift/AST/ParameterList.h"
#include "swift/AST/PrettyStackTrace.h"
#include "swift/AST/PropertyWrappers.h"
#include "swift/AST/ProtocolConformance.h"
#include "swift/AST/TypeCheckRequests.h"
#include "swift/ClangImporter/ClangImporter.h"
#include "swift/ClangImporter/ClangModule.h"
#include "swift/Serialization/BCReadingExtras.h"
#include "swift/Serialization/SerializedModuleLoader.h"
#include "swift/Basic/Defer.h"
#include "swift/Basic/Statistic.h"
#include "llvm/ADT/Statistic.h"
#include "llvm/Support/Compiler.h"
#include "llvm/Support/Debug.h"
#include "llvm/Support/raw_ostream.h"

#define DEBUG_TYPE "Serialization"

STATISTIC(NumDeclsLoaded, "# of decls deserialized");
STATISTIC(NumMemberListsLoaded,
          "# of nominals/extensions whose members were loaded");
STATISTIC(NumNormalProtocolConformancesLoaded,
          "# of normal protocol conformances deserialized");
STATISTIC(NumNormalProtocolConformancesCompleted,
          "# of normal protocol conformances completed");
STATISTIC(NumNestedTypeShortcuts,
          "# of nested types resolved without full lookup");

using namespace swift;
using namespace swift::serialization;
using llvm::Expected;

StringRef swift::getNameOfModule(const ModuleFile *MF) {
  return MF->Name;
}

namespace {
  struct DeclAndOffset {
    const Decl *D;
    uint64_t offset;
  };

  static raw_ostream &operator<<(raw_ostream &os, DeclAndOffset &&pair) {
    return os << Decl::getKindName(pair.D->getKind())
              << "Decl @ " << pair.offset;
  }

  class PrettyDeclDeserialization : public llvm::PrettyStackTraceEntry {
    const ModuleFile *MF;
    const ModuleFile::Serialized<Decl*> &DeclOrOffset;
    uint64_t offset;
    decls_block::RecordKind Kind;
  public:
    PrettyDeclDeserialization(ModuleFile *module,
                              const ModuleFile::Serialized<Decl*> &declOrOffset,
                              decls_block::RecordKind kind)
      : MF(module), DeclOrOffset(declOrOffset), offset(declOrOffset),
        Kind(kind) {
    }

    static const char *getRecordKindString(decls_block::RecordKind Kind) {
      switch (Kind) {
#define RECORD(Id) case decls_block::Id: return #Id;
#include "swift/Serialization/DeclTypeRecordNodes.def"
      }

      llvm_unreachable("Unhandled RecordKind in switch.");
    }

    void print(raw_ostream &os) const override {
      if (!DeclOrOffset.isComplete()) {
        os << "While deserializing decl @ " << offset << " ("
           << getRecordKindString(Kind) << ")";
      } else {
        os << "While deserializing ";

        if (auto VD = dyn_cast<ValueDecl>(DeclOrOffset.get())) {
          os << "'" << VD->getBaseName() << "' (" << DeclAndOffset{VD, offset}
             << ")";
        } else if (auto ED = dyn_cast<ExtensionDecl>(DeclOrOffset.get())) {
          os << "extension of '" << ED->getExtendedType() << "' ("
             << DeclAndOffset{ED, offset} << ")";
        } else {
          os << DeclAndOffset{DeclOrOffset.get(), offset};
        }
      }
      os << " in '" << getNameOfModule(MF) << "'\n";
    }
  };

  class PrettyXRefTrace :
      public llvm::PrettyStackTraceEntry,
      public XRefTracePath {
  public:
    explicit PrettyXRefTrace(ModuleDecl &M) : XRefTracePath(M) {}

    void print(raw_ostream &os) const override {
      XRefTracePath::print(os, "\t");
    }
  };
} // end anonymous namespace

const char DeclDeserializationError::ID = '\0';
void DeclDeserializationError::anchor() {}
const char XRefError::ID = '\0';
void XRefError::anchor() {}
const char XRefNonLoadedModuleError::ID = '\0';
void XRefNonLoadedModuleError::anchor() {}
const char OverrideError::ID = '\0';
void OverrideError::anchor() {}
const char TypeError::ID = '\0';
void TypeError::anchor() {}
const char ExtensionError::ID = '\0';
void ExtensionError::anchor() {}

/// Skips a single record in the bitstream.
///
/// Destroys the stream position if the next entry is not a record.
static void skipRecord(llvm::BitstreamCursor &cursor, unsigned recordKind) {
  auto next = llvm::cantFail<llvm::BitstreamEntry>(
      cursor.advance(AF_DontPopBlockAtEnd));
  assert(next.Kind == llvm::BitstreamEntry::Record);

  unsigned kind = llvm::cantFail<unsigned>(cursor.skipRecord(next.ID));
  assert(kind == recordKind);
  (void)kind;
}

void ModuleFile::fatal(llvm::Error error) {
  if (FileContext) {
    getContext().Diags.diagnose(SourceLoc(), diag::serialization_fatal, Name);

    if (!CompatibilityVersion.empty()) {
      if (getContext().LangOpts.EffectiveLanguageVersion
            != CompatibilityVersion) {
        SmallString<16> effectiveVersionBuffer, compatVersionBuffer;
        {
          llvm::raw_svector_ostream out(effectiveVersionBuffer);
          out << getContext().LangOpts.EffectiveLanguageVersion;
        }
        {
          llvm::raw_svector_ostream out(compatVersionBuffer);
          out << CompatibilityVersion;
        }
        getContext().Diags.diagnose(
            SourceLoc(), diag::serialization_compatibility_version_mismatch,
            effectiveVersionBuffer, Name, compatVersionBuffer);
      }
    }
  }

  logAllUnhandledErrors(std::move(error), llvm::errs(),
                        "\n*** DESERIALIZATION FAILURE (please include this "
                        "section in any bug report) ***\n");
  abort();
}

static Optional<swift::AccessorKind>
getActualAccessorKind(uint8_t raw) {
  switch (serialization::AccessorKind(raw)) {
#define ACCESSOR(ID) \
  case serialization::AccessorKind::ID: return swift::AccessorKind::ID;
#include "swift/AST/AccessorKinds.def"
  }

  return None;
}

/// Translate from the serialization DefaultArgumentKind enumerators, which are
/// guaranteed to be stable, to the AST ones.
static Optional<swift::DefaultArgumentKind>
getActualDefaultArgKind(uint8_t raw) {
  switch (static_cast<serialization::DefaultArgumentKind>(raw)) {
  case serialization::DefaultArgumentKind::None:
    return swift::DefaultArgumentKind::None;
  case serialization::DefaultArgumentKind::Normal:
    return swift::DefaultArgumentKind::Normal;
  case serialization::DefaultArgumentKind::Inherited:
    return swift::DefaultArgumentKind::Inherited;
  case serialization::DefaultArgumentKind::Column:
    return swift::DefaultArgumentKind::Column;
  case serialization::DefaultArgumentKind::File:
    return swift::DefaultArgumentKind::File;
  case serialization::DefaultArgumentKind::Line:
    return swift::DefaultArgumentKind::Line;
  case serialization::DefaultArgumentKind::Function:
    return swift::DefaultArgumentKind::Function;
  case serialization::DefaultArgumentKind::DSOHandle:
    return swift::DefaultArgumentKind::DSOHandle;
  case serialization::DefaultArgumentKind::NilLiteral:
    return swift::DefaultArgumentKind::NilLiteral;
  case serialization::DefaultArgumentKind::EmptyArray:
    return swift::DefaultArgumentKind::EmptyArray;
  case serialization::DefaultArgumentKind::EmptyDictionary:
    return swift::DefaultArgumentKind::EmptyDictionary;
  case serialization::DefaultArgumentKind::StoredProperty:
    return swift::DefaultArgumentKind::StoredProperty;
  }
  return None;
}

ParameterList *ModuleFile::readParameterList() {
  using namespace decls_block;

  SmallVector<uint64_t, 8> scratch;
  llvm::BitstreamEntry entry =
      fatalIfUnexpected(DeclTypeCursor.advance(AF_DontPopBlockAtEnd));
  unsigned recordID =
      fatalIfUnexpected(DeclTypeCursor.readRecord(entry.ID, scratch));
  assert(recordID == PARAMETERLIST);
  (void) recordID;

  ArrayRef<uint64_t> rawMemberIDs;
  decls_block::ParameterListLayout::readRecord(scratch, rawMemberIDs);

  SmallVector<ParamDecl *, 8> params;
  for (DeclID paramID : rawMemberIDs)
    params.push_back(cast<ParamDecl>(getDecl(paramID)));

  return ParameterList::create(getContext(), params);
}

Expected<Pattern *> ModuleFile::readPattern(DeclContext *owningDC) {
  // Currently, the only case in which this function can fail (return an error)
  // is when reading a pattern for a single variable declaration.

  using namespace decls_block;

  auto readPatternUnchecked = [this](DeclContext *owningDC) -> Pattern * {
    Expected<Pattern *> deserialized = readPattern(owningDC);
    if (!deserialized) {
      fatal(deserialized.takeError());
    }
    assert(deserialized.get());
    return deserialized.get();
  };

  SmallVector<uint64_t, 8> scratch;

  BCOffsetRAII restoreOffset(DeclTypeCursor);
  llvm::BitstreamEntry next =
      fatalIfUnexpected(DeclTypeCursor.advance(AF_DontPopBlockAtEnd));
  if (next.Kind != llvm::BitstreamEntry::Record)
    fatal();

  /// Local function to record the type of this pattern.
  auto recordPatternType = [&](Pattern *pattern, Type type) {
    if (type->hasTypeParameter())
      pattern->setDelayedInterfaceType(type, owningDC);
    else
      pattern->setType(type);
  };

  unsigned kind =
      fatalIfUnexpected(DeclTypeCursor.readRecord(next.ID, scratch));
  switch (kind) {
  case decls_block::PAREN_PATTERN: {
    bool isImplicit;
    ParenPatternLayout::readRecord(scratch, isImplicit);

    Pattern *subPattern = readPatternUnchecked(owningDC);

    auto result = new (getContext()) ParenPattern(SourceLoc(),
                                                  subPattern,
                                                  SourceLoc(),
                                                  isImplicit);

    if (Type interfaceType = subPattern->getDelayedInterfaceType())
      result->setDelayedInterfaceType(ParenType::get(getContext(),
                                                     interfaceType), owningDC);
    else
      result->setType(ParenType::get(getContext(), subPattern->getType()));
    restoreOffset.reset();
    return result;
  }
  case decls_block::TUPLE_PATTERN: {
    TypeID tupleTypeID;
    unsigned count;
    bool isImplicit;

    TuplePatternLayout::readRecord(scratch, tupleTypeID, count, isImplicit);

    SmallVector<TuplePatternElt, 8> elements;
    for ( ; count > 0; --count) {
      scratch.clear();
      next = fatalIfUnexpected(DeclTypeCursor.advance());
      assert(next.Kind == llvm::BitstreamEntry::Record);

      kind = fatalIfUnexpected(DeclTypeCursor.readRecord(next.ID, scratch));
      assert(kind == decls_block::TUPLE_PATTERN_ELT);

      // FIXME: Add something for this record or remove it.
      IdentifierID labelID;
      TuplePatternEltLayout::readRecord(scratch, labelID);
      Identifier label = getIdentifier(labelID);

      Pattern *subPattern = readPatternUnchecked(owningDC);
      elements.push_back(TuplePatternElt(label, SourceLoc(), subPattern));
    }

    auto result = TuplePattern::create(getContext(), SourceLoc(),
                                       elements, SourceLoc(), isImplicit);
    recordPatternType(result, getType(tupleTypeID));
    restoreOffset.reset();
    return result;
  }
  case decls_block::NAMED_PATTERN: {
    DeclID varID;
    TypeID typeID;
    bool isImplicit;
    NamedPatternLayout::readRecord(scratch, varID, typeID, isImplicit);

    auto deserialized = getDeclChecked(varID);
    if (!deserialized) {
      // Pass through the error. It's too bad that it affects the whole pattern,
      // but that's what we get.
      return deserialized.takeError();
    }

    auto var = cast<VarDecl>(deserialized.get());
    auto result = new (getContext()) NamedPattern(var, isImplicit);
    recordPatternType(result, getType(typeID));
    restoreOffset.reset();
    return result;
  }
  case decls_block::ANY_PATTERN: {
    TypeID typeID;
    bool isImplicit;

    AnyPatternLayout::readRecord(scratch, typeID, isImplicit);
    auto result = new (getContext()) AnyPattern(SourceLoc(), isImplicit);
    recordPatternType(result, getType(typeID));
    restoreOffset.reset();
    return result;
  }
  case decls_block::TYPED_PATTERN: {
    TypeID typeID;
    bool isImplicit;
    TypedPatternLayout::readRecord(scratch, typeID, isImplicit);

    Expected<Pattern *> subPattern = readPattern(owningDC);
    if (!subPattern) {
      // Pass through any errors.
      return subPattern;
    }

    auto type = getType(typeID);
    auto result = new (getContext()) TypedPattern(subPattern.get(),
                                                  /*typeRepr*/nullptr,
                                                  isImplicit);
    recordPatternType(result, type);
    restoreOffset.reset();
    return result;
  }
  case decls_block::VAR_PATTERN: {
    bool isImplicit, isLet;
    VarPatternLayout::readRecord(scratch, isLet, isImplicit);

    Pattern *subPattern = readPatternUnchecked(owningDC);

    auto result = new (getContext()) VarPattern(SourceLoc(), isLet, subPattern,
                                                isImplicit);
    if (Type interfaceType = subPattern->getDelayedInterfaceType())
      result->setDelayedInterfaceType(interfaceType, owningDC);
    else
      result->setType(subPattern->getType());
    restoreOffset.reset();
    return result;
  }

  default:
    return nullptr;
  }
}

SILLayout *ModuleFile::readSILLayout(llvm::BitstreamCursor &Cursor) {
  using namespace decls_block;

  SmallVector<uint64_t, 16> scratch;

  llvm::BitstreamEntry next =
      fatalIfUnexpected(Cursor.advance(AF_DontPopBlockAtEnd));
  assert(next.Kind == llvm::BitstreamEntry::Record);

  unsigned kind = fatalIfUnexpected(Cursor.readRecord(next.ID, scratch));
  switch (kind) {
  case decls_block::SIL_LAYOUT: {
    GenericSignatureID rawGenericSig;
    unsigned numFields;
    ArrayRef<uint64_t> types;
    decls_block::SILLayoutLayout::readRecord(scratch, rawGenericSig,
                                             numFields, types);
    
    SmallVector<SILField, 4> fields;
    for (auto fieldInfo : types.slice(0, numFields)) {
      bool isMutable = fieldInfo & 0x80000000U;
      auto typeId = fieldInfo & 0x7FFFFFFFU;
      fields.push_back(
        SILField(getType(typeId)->getCanonicalType(),
                 isMutable));
    }
    
    CanGenericSignature canSig;
    if (auto sig = getGenericSignature(rawGenericSig))
      canSig = sig->getCanonicalSignature();
    return SILLayout::get(getContext(), canSig, fields);
  }
  default:
    fatal();
  }
}

ProtocolConformanceRef ModuleFile::readConformance(
                                             llvm::BitstreamCursor &Cursor,
                                             GenericEnvironment *genericEnv) {
  using namespace decls_block;

  SmallVector<uint64_t, 16> scratch;

  llvm::BitstreamEntry next =
      fatalIfUnexpected(Cursor.advance(AF_DontPopBlockAtEnd));
  assert(next.Kind == llvm::BitstreamEntry::Record);

  if (getContext().Stats)
    getContext().Stats->getFrontendCounters().NumConformancesDeserialized++;

  unsigned kind = fatalIfUnexpected(Cursor.readRecord(next.ID, scratch));
  switch (kind) {
  case INVALID_PROTOCOL_CONFORMANCE: {
    return ProtocolConformanceRef::forInvalid();
  }

  case ABSTRACT_PROTOCOL_CONFORMANCE: {
    DeclID protoID;
    AbstractProtocolConformanceLayout::readRecord(scratch, protoID);
    auto proto = cast<ProtocolDecl>(getDecl(protoID));
    return ProtocolConformanceRef(proto);
  }

  case SELF_PROTOCOL_CONFORMANCE: {
    DeclID protoID;
    SelfProtocolConformanceLayout::readRecord(scratch, protoID);
    auto proto = cast<ProtocolDecl>(getDecl(protoID));
    auto conformance = getContext().getSelfConformance(proto);
    return ProtocolConformanceRef(conformance);
  }

  case SPECIALIZED_PROTOCOL_CONFORMANCE: {
    TypeID conformingTypeID;
    SubstitutionMapID substitutionMapID;
    SpecializedProtocolConformanceLayout::readRecord(scratch, conformingTypeID,
                                                     substitutionMapID);

    ASTContext &ctx = getContext();
    Type conformingType = getType(conformingTypeID);
    if (genericEnv) {
      conformingType = genericEnv->mapTypeIntoContext(conformingType);
    }

    PrettyStackTraceType trace(getAssociatedModule()->getASTContext(),
                               "reading specialized conformance for",
                               conformingType);

    auto subMap = getSubstitutionMap(substitutionMapID);

    ProtocolConformanceRef genericConformance =
      readConformance(Cursor, genericEnv);
    PrettyStackTraceDecl traceTo("... to", genericConformance.getRequirement());

    assert(genericConformance.isConcrete() && "Abstract generic conformance?");
    auto conformance =
           ctx.getSpecializedConformance(conformingType,
                                         genericConformance.getConcrete(),
                                         subMap);
    return ProtocolConformanceRef(conformance);
  }

  case INHERITED_PROTOCOL_CONFORMANCE: {
    TypeID conformingTypeID;
    InheritedProtocolConformanceLayout::readRecord(scratch, conformingTypeID);

    ASTContext &ctx = getContext();
    Type conformingType = getType(conformingTypeID);
    if (genericEnv) {
      conformingType = genericEnv->mapTypeIntoContext(conformingType);
    }

    PrettyStackTraceType trace(getAssociatedModule()->getASTContext(),
                               "reading inherited conformance for",
                               conformingType);

    ProtocolConformanceRef inheritedConformance =
      readConformance(Cursor, genericEnv);
    PrettyStackTraceDecl traceTo("... to",
                                 inheritedConformance.getRequirement());

    assert(inheritedConformance.isConcrete() &&
           "Abstract inherited conformance?");
    auto conformance =
      ctx.getInheritedConformance(conformingType,
                                  inheritedConformance.getConcrete());
    return ProtocolConformanceRef(conformance);
  }

  case NORMAL_PROTOCOL_CONFORMANCE_ID: {
    NormalConformanceID conformanceID;
    NormalProtocolConformanceIdLayout::readRecord(scratch, conformanceID);
    return ProtocolConformanceRef(readNormalConformance(conformanceID));
  }

  case PROTOCOL_CONFORMANCE_XREF: {
    DeclID protoID;
    DeclID nominalID;
    ModuleID moduleID;
    ProtocolConformanceXrefLayout::readRecord(scratch, protoID, nominalID,
                                              moduleID);

    auto nominal = cast<NominalTypeDecl>(getDecl(nominalID));
    PrettyStackTraceDecl trace("cross-referencing conformance for", nominal);
    auto proto = cast<ProtocolDecl>(getDecl(protoID));
    PrettyStackTraceDecl traceTo("... to", proto);
    auto module = getModule(moduleID);

    // FIXME: If the module hasn't been loaded, we probably don't want to fall
    // back to the current module like this.
    if (!module)
      module = getAssociatedModule();

    SmallVector<ProtocolConformance *, 2> conformances;
    nominal->lookupConformance(module, proto, conformances);
    PrettyStackTraceModuleFile traceMsg(
        "If you're seeing a crash here, check that your SDK and dependencies "
        "are at least as new as the versions used to build", *this);
    // This would normally be an assertion but it's more useful to print the
    // PrettyStackTrace here even in no-asserts builds.
    if (conformances.empty())
      abort();
    return ProtocolConformanceRef(conformances.front());
  }

  // Not a protocol conformance.
  default:
    fatal();
  }
}

NormalProtocolConformance *ModuleFile::readNormalConformance(
                             NormalConformanceID conformanceID) {
  auto &conformanceEntry = NormalConformances[conformanceID-1];
  if (conformanceEntry.isComplete()) {
    return conformanceEntry.get();
  }

  using namespace decls_block;

  // Find the conformance record.
  BCOffsetRAII restoreOffset(DeclTypeCursor);
  fatalIfNotSuccess(DeclTypeCursor.JumpToBit(conformanceEntry));
  llvm::BitstreamEntry entry = fatalIfUnexpected(DeclTypeCursor.advance());
  if (entry.Kind != llvm::BitstreamEntry::Record)
    fatal();

  DeclID protoID;
  DeclContextID contextID;
  unsigned valueCount, typeCount, conformanceCount;
  ArrayRef<uint64_t> rawIDs;
  SmallVector<uint64_t, 16> scratch;

  unsigned kind =
      fatalIfUnexpected(DeclTypeCursor.readRecord(entry.ID, scratch));
  if (kind != NORMAL_PROTOCOL_CONFORMANCE)
    fatal();

  NormalProtocolConformanceLayout::readRecord(scratch, protoID,
                                              contextID, typeCount,
                                              valueCount, conformanceCount,
                                              rawIDs);

  ASTContext &ctx = getContext();
  DeclContext *dc = getDeclContext(contextID);
  assert(!isa<ClangModuleUnit>(dc->getModuleScopeContext())
         && "should not have serialized a conformance from a clang module");
  Type conformingType = dc->getDeclaredInterfaceType();
  PrettyStackTraceType trace(ctx, "reading conformance for", conformingType);

  auto proto = cast<ProtocolDecl>(getDecl(protoID));
  PrettyStackTraceDecl traceTo("... to", proto);
  ++NumNormalProtocolConformancesLoaded;

  auto conformance = ctx.getConformance(conformingType, proto, SourceLoc(), dc,
                                        ProtocolConformanceState::Incomplete);

  // Record this conformance.
  if (conformanceEntry.isComplete())
    return conformance;

  uint64_t offset = conformanceEntry;
  conformanceEntry = conformance;

  dc->getSelfNominalTypeDecl()->registerProtocolConformance(conformance);

  // If the conformance is complete, we're done.
  if (conformance->isComplete())
    return conformance;

  conformance->setState(ProtocolConformanceState::Complete);
  conformance->setLazyLoader(this, offset);
  return conformance;
}

GenericParamList *ModuleFile::maybeReadGenericParams(DeclContext *DC) {
  using namespace decls_block;

  assert(DC && "need a context for the decls in the list");

  BCOffsetRAII lastRecordOffset(DeclTypeCursor);
  SmallVector<uint64_t, 8> scratch;
  StringRef blobData;

  llvm::BitstreamEntry next =
      fatalIfUnexpected(DeclTypeCursor.advance(AF_DontPopBlockAtEnd));
  if (next.Kind != llvm::BitstreamEntry::Record)
    return nullptr;

  unsigned kind =
      fatalIfUnexpected(DeclTypeCursor.readRecord(next.ID, scratch, &blobData));
  if (kind != GENERIC_PARAM_LIST)
    return nullptr;
  lastRecordOffset.reset();

  SmallVector<GenericTypeParamDecl *, 8> params;

  ArrayRef<uint64_t> paramIDs;
  GenericParamListLayout::readRecord(scratch, paramIDs);
  for (DeclID nextParamID : paramIDs) {
    auto genericParam = cast<GenericTypeParamDecl>(getDecl(nextParamID));
    params.push_back(genericParam);
  }

  // Don't create empty generic parameter lists. (This should never happen in
  // practice, but it doesn't hurt to be defensive.)
  if (params.empty())
    return nullptr;

  return GenericParamList::create(getContext(), SourceLoc(),
                                  params, SourceLoc(), { },
                                  SourceLoc());
}

void ModuleFile::readGenericRequirements(
                   SmallVectorImpl<Requirement> &requirements,
                   llvm::BitstreamCursor &Cursor) {
  using namespace decls_block;

  BCOffsetRAII lastRecordOffset(Cursor);
  SmallVector<uint64_t, 8> scratch;
  StringRef blobData;

  while (true) {
    lastRecordOffset.reset();
    bool shouldContinue = true;

    llvm::BitstreamEntry entry =
        fatalIfUnexpected(Cursor.advance(AF_DontPopBlockAtEnd));
    if (entry.Kind != llvm::BitstreamEntry::Record)
      break;

    scratch.clear();
    unsigned recordID = fatalIfUnexpected(
        Cursor.readRecord(entry.ID, scratch, &blobData));
    switch (recordID) {
    case GENERIC_REQUIREMENT: {
      uint8_t rawKind;
      uint64_t rawTypeIDs[2];
      GenericRequirementLayout::readRecord(scratch, rawKind,
                                           rawTypeIDs[0], rawTypeIDs[1]);

      switch (rawKind) {
      case GenericRequirementKind::Conformance: {
        auto subject = getType(rawTypeIDs[0]);
        auto constraint = getType(rawTypeIDs[1]);

        requirements.push_back(Requirement(RequirementKind::Conformance,
                                           subject, constraint));
        break;
      }
      case GenericRequirementKind::Superclass: {
        auto subject = getType(rawTypeIDs[0]);
        auto constraint = getType(rawTypeIDs[1]);

        requirements.push_back(Requirement(RequirementKind::Superclass,
                                           subject, constraint));
        break;
      }
      case GenericRequirementKind::SameType: {
        auto first = getType(rawTypeIDs[0]);
        auto second = getType(rawTypeIDs[1]);

        requirements.push_back(Requirement(RequirementKind::SameType,
                                           first, second));
        break;
      }
      default:
        // Unknown requirement kind.
        fatal();
      }
      break;
      }
    case LAYOUT_REQUIREMENT: {
      uint8_t rawKind;
      uint64_t rawTypeID;
      uint32_t size;
      uint32_t alignment;
      LayoutRequirementLayout::readRecord(scratch, rawKind, rawTypeID,
                                          size, alignment);

      auto first = getType(rawTypeID);
      LayoutConstraint layout;
      LayoutConstraintKind kind = LayoutConstraintKind::UnknownLayout;
      switch (rawKind) {
      default:
        // Unknown layout requirement kind.
        fatal();
      case LayoutRequirementKind::NativeRefCountedObject:
        kind = LayoutConstraintKind::NativeRefCountedObject;
        break;
      case LayoutRequirementKind::RefCountedObject:
        kind = LayoutConstraintKind::RefCountedObject;
        break;
      case LayoutRequirementKind::Trivial:
        kind = LayoutConstraintKind::Trivial;
        break;
      case LayoutRequirementKind::TrivialOfExactSize:
        kind = LayoutConstraintKind::TrivialOfExactSize;
        break;
      case LayoutRequirementKind::TrivialOfAtMostSize:
        kind = LayoutConstraintKind::TrivialOfAtMostSize;
        break;
      case LayoutRequirementKind::Class:
        kind = LayoutConstraintKind::Class;
        break;
      case LayoutRequirementKind::NativeClass:
        kind = LayoutConstraintKind::NativeClass;
        break;
      case LayoutRequirementKind::UnknownLayout:
        kind = LayoutConstraintKind::UnknownLayout;
        break;
      }

      ASTContext &ctx = getContext();
      if (kind != LayoutConstraintKind::TrivialOfAtMostSize &&
          kind != LayoutConstraintKind::TrivialOfExactSize)
        layout = LayoutConstraint::getLayoutConstraint(kind, ctx);
      else
        layout =
            LayoutConstraint::getLayoutConstraint(kind, size, alignment, ctx);

      requirements.push_back(
          Requirement(RequirementKind::Layout, first, layout));
      break;
      }
    default:
      // This record is not part of the GenericParamList.
      shouldContinue = false;
      break;
    }

    if (!shouldContinue)
      break;
  }
}

/// Advances past any records that might be part of a requirement signature.
static llvm::Error skipGenericRequirements(llvm::BitstreamCursor &Cursor) {
  using namespace decls_block;

  BCOffsetRAII lastRecordOffset(Cursor);

  while (true) {
    Expected<llvm::BitstreamEntry> maybeEntry =
        Cursor.advance(AF_DontPopBlockAtEnd);
    if (!maybeEntry)
      return maybeEntry.takeError();
    llvm::BitstreamEntry entry = maybeEntry.get();
    if (entry.Kind != llvm::BitstreamEntry::Record)
      break;

    Expected<unsigned> maybeRecordID = Cursor.skipRecord(entry.ID);
    if (!maybeRecordID)
      return maybeRecordID.takeError();
    switch (maybeRecordID.get()) {
    case GENERIC_REQUIREMENT:
    case LAYOUT_REQUIREMENT:
      break;

    default:
      // This record is not a generic requirement.
      return llvm::Error::success();
    }

    lastRecordOffset.reset();
  }
  return llvm::Error::success();
}

void ModuleFile::configureGenericEnvironment(
             GenericContext *genericDecl,
             serialization::GenericEnvironmentID envID) {
  if (envID == 0) return;

  auto sigOrEnv = getGenericSignatureOrEnvironment(envID);

  // If we just have a generic signature, set up lazy generic environment
  // creation.
  if (auto genericSig = sigOrEnv.dyn_cast<GenericSignature *>()) {
    genericDecl->setLazyGenericEnvironment(this, genericSig, envID);
    return;
  }

  // If we have a full generic environment, it's because it happened to be
  // deserialized already. Record it directly.
  if (auto genericEnv = sigOrEnv.dyn_cast<GenericEnvironment *>()) {
    genericDecl->setGenericEnvironment(genericEnv);
    return;
  }
}

GenericSignature *ModuleFile::getGenericSignature(
                                      serialization::GenericSignatureID ID) {
  using namespace decls_block;

  // Zero is a sentinel for having no generic signature.
  if (ID == 0) return nullptr;

  assert(ID <= GenericSignatures.size() && "invalid GenericSignature ID");
  auto &sigOrOffset = GenericSignatures[ID-1];

  // If we've already deserialized this generic signature, return it.
  if (sigOrOffset.isComplete()) {
    return sigOrOffset.get();
  }

  // Read the generic signature.
  BCOffsetRAII restoreOffset(DeclTypeCursor);
  fatalIfNotSuccess(DeclTypeCursor.JumpToBit(sigOrOffset));

  // Read the parameter types.
  SmallVector<GenericTypeParamType *, 4> paramTypes;
  StringRef blobData;
  SmallVector<uint64_t, 8> scratch;

  llvm::BitstreamEntry entry =
      fatalIfUnexpected(DeclTypeCursor.advance(AF_DontPopBlockAtEnd));
  if (entry.Kind != llvm::BitstreamEntry::Record)
    fatal();

  unsigned recordID = fatalIfUnexpected(
      DeclTypeCursor.readRecord(entry.ID, scratch, &blobData));
  if (recordID != GENERIC_SIGNATURE)
    fatal();

  ArrayRef<uint64_t> rawParamIDs;
  GenericSignatureLayout::readRecord(scratch, rawParamIDs);

  for (unsigned i = 0, n = rawParamIDs.size(); i != n; ++i) {
    auto paramTy = getType(rawParamIDs[i])->castTo<GenericTypeParamType>();
    paramTypes.push_back(paramTy);
  }

  // Read the generic requirements.
  SmallVector<Requirement, 4> requirements;
  readGenericRequirements(requirements, DeclTypeCursor);

  // Construct the generic signature from the loaded parameters and
  // requirements.
  auto signature = GenericSignature::get(paramTypes, requirements);

  // If we've already deserialized this generic signature, return it.
  if (sigOrOffset.isComplete()) {
    return sigOrOffset.get();
  }

  sigOrOffset = signature;
  return signature;
}

llvm::PointerUnion<GenericSignature *, GenericEnvironment *>
ModuleFile::getGenericSignatureOrEnvironment(
                                         serialization::GenericEnvironmentID ID,
                                         bool wantEnvironment) {
  // The empty result with the type the caller expects.
  llvm::PointerUnion<GenericSignature *, GenericEnvironment *> result;
  if (wantEnvironment)
    result = static_cast<GenericEnvironment *>(nullptr);

  // Zero is a sentinel for having no generic environment.
  if (ID == 0) return result;

  assert(ID <= GenericEnvironments.size() && "invalid GenericEnvironment ID");
  auto &envOrOffset = GenericEnvironments[ID-1];

  // If we've already deserialized this generic environment, return it.
  if (envOrOffset.isComplete()) {
    return envOrOffset.get();
  }

  // Extract the bit offset or generic signature ID.
  uint64_t bitOffset = envOrOffset;
  GenericSignature *signature = nullptr;
  if (bitOffset & 0x01) {
    // We have a generic signature ID.
    signature = getGenericSignature(bitOffset >> 1);
  } else {
    bitOffset = bitOffset >> 1;

    // Read the generic environment.
    BCOffsetRAII restoreOffset(DeclTypeCursor);
    fatalIfNotSuccess(DeclTypeCursor.JumpToBit(bitOffset));

    SmallVector<GenericTypeParamType *, 4> paramTypes;
    using namespace decls_block;

    StringRef blobData;
    SmallVector<uint64_t, 8> scratch;

    // we only want to be tracking the offset for this part of the function,
    // since loading the generic signature (a) may read the record we reject,
    // and (b) shouldn't have its progress erased. (That function also does its
    // own internal tracking.)
    BCOffsetRAII lastRecordOffset(DeclTypeCursor);

    llvm::BitstreamEntry entry =
        fatalIfUnexpected(DeclTypeCursor.advance(AF_DontPopBlockAtEnd));
    if (entry.Kind != llvm::BitstreamEntry::Record)
      return result;

    unsigned recordID = fatalIfUnexpected(
        DeclTypeCursor.readRecord(entry.ID, scratch, &blobData));
    if (recordID != SIL_GENERIC_ENVIRONMENT)
      fatal();

    ArrayRef<uint64_t> rawParamIDs;
    SILGenericEnvironmentLayout::readRecord(scratch, rawParamIDs);
    lastRecordOffset.reset();

    if (rawParamIDs.size() % 2 != 0)
      fatal();

    for (unsigned i = 0, n = rawParamIDs.size(); i != n; i += 2) {
      Identifier name = getIdentifier(rawParamIDs[i]);
      auto paramTy = getType(rawParamIDs[i+1])->castTo<GenericTypeParamType>();

      if (!name.empty()) {
        auto paramDecl =
          createDecl<GenericTypeParamDecl>(getAssociatedModule(),
                                           name,
                                           SourceLoc(),
                                           paramTy->getDepth(),
                                           paramTy->getIndex());
        paramTy = paramDecl->getDeclaredInterfaceType()
                   ->castTo<GenericTypeParamType>();
      }

      paramTypes.push_back(paramTy);
    }

    // If there are no parameters, the environment is empty.
    if (paramTypes.empty()) {
      if (wantEnvironment)
        envOrOffset = nullptr;

      return result;
    }

    // Read the generic requirements.
    SmallVector<Requirement, 4> requirements;
    readGenericRequirements(requirements, DeclTypeCursor);

    // Construct the generic signature from the loaded parameters and
    // requirements.
    signature = GenericSignature::get(paramTypes, requirements);
  }

  // If we only want the signature, return it now.
  if (!wantEnvironment) return signature;

  // If we've already deserialized this generic environment, return it.
  if (envOrOffset.isComplete()) {
    return envOrOffset.get();
  }

  // Form the generic environment. Record it now so that deserialization of
  // the archetypes in the environment can refer to this environment.
  auto genericEnv = signature->createGenericEnvironment();
  envOrOffset = genericEnv;

  return genericEnv;
}

GenericEnvironment *ModuleFile::getGenericEnvironment(
                                       serialization::GenericEnvironmentID ID) {
  return getGenericSignatureOrEnvironment(ID, /*wantEnvironment=*/true)
           .get<GenericEnvironment *>();
}

SubstitutionMap ModuleFile::getSubstitutionMap(
                                        serialization::SubstitutionMapID id) {
  using namespace decls_block;

  // Zero is a sentinel for having an empty substitution map.
  if (id == 0) return SubstitutionMap();

  assert(id <= SubstitutionMaps.size() && "invalid SubstitutionMap ID");
  auto &substitutionsOrOffset = SubstitutionMaps[id-1];

  // If we've already deserialized this substitution map, return it.
  if (substitutionsOrOffset.isComplete()) {
    return substitutionsOrOffset.get();
  }

  // Read the substitution map.
  BCOffsetRAII restoreOffset(DeclTypeCursor);
  fatalIfNotSuccess(DeclTypeCursor.JumpToBit(substitutionsOrOffset));

  // Read the substitution map.
  llvm::BitstreamEntry entry =
      fatalIfUnexpected(DeclTypeCursor.advance(AF_DontPopBlockAtEnd));
  if (entry.Kind != llvm::BitstreamEntry::Record)
    fatal();

  StringRef blobData;
  SmallVector<uint64_t, 8> scratch;
  unsigned recordID = fatalIfUnexpected(
      DeclTypeCursor.readRecord(entry.ID, scratch, &blobData));
  if (recordID != SUBSTITUTION_MAP)
    fatal();

  GenericSignatureID genericSigID;
  uint64_t numConformances;
  ArrayRef<uint64_t> replacementTypeIDs;
  SubstitutionMapLayout::readRecord(scratch, genericSigID, numConformances,
                                    replacementTypeIDs);

  // Generic signature.
  auto genericSig = getGenericSignature(genericSigID);
  if (!genericSig)
    fatal();

  // Load the replacement types.
  SmallVector<Type, 4> replacementTypes;
  replacementTypes.reserve(replacementTypeIDs.size());
  for (auto typeID : replacementTypeIDs) {
    replacementTypes.push_back(getType(typeID));
  }

  // Read the conformances.
  SmallVector<ProtocolConformanceRef, 4> conformances;
  conformances.reserve(numConformances);
  for (unsigned i : range(numConformances)) {
    (void)i;
    conformances.push_back(readConformance(DeclTypeCursor));
  }

  // Form the substitution map and record it.
  auto substitutions =
    SubstitutionMap::get(genericSig, ArrayRef<Type>(replacementTypes),
                         ArrayRef<ProtocolConformanceRef>(conformances));
  substitutionsOrOffset = substitutions;
  return substitutions;
}

bool ModuleFile::readDefaultWitnessTable(ProtocolDecl *proto) {
  using namespace decls_block;

  llvm::BitstreamEntry entry =
      fatalIfUnexpected(DeclTypeCursor.advance(AF_DontPopBlockAtEnd));
  if (entry.Kind != llvm::BitstreamEntry::Record)
    return true;

  SmallVector<uint64_t, 16> witnessIDBuffer;

  unsigned kind =
      fatalIfUnexpected(DeclTypeCursor.readRecord(entry.ID, witnessIDBuffer));
  assert(kind == DEFAULT_WITNESS_TABLE);
  (void)kind;

  ArrayRef<uint64_t> rawWitnessIDs;
  decls_block::DefaultWitnessTableLayout::readRecord(
      witnessIDBuffer, rawWitnessIDs);

  if (rawWitnessIDs.empty())
    return false;

  unsigned e = rawWitnessIDs.size();
  assert(e % 2 == 0 && "malformed default witness table");
  (void) e;

  for (unsigned i = 0, e = rawWitnessIDs.size(); i < e; i += 2) {
    ValueDecl *requirement = cast<ValueDecl>(getDecl(rawWitnessIDs[i]));
    assert(requirement && "unable to deserialize next requirement");
    ValueDecl *witness = cast<ValueDecl>(getDecl(rawWitnessIDs[i + 1]));
    assert(witness && "unable to deserialize next witness");
    assert(requirement->getDeclContext() == proto);

    proto->setDefaultWitness(requirement, witness);
  }

  return false;
}

static Optional<swift::CtorInitializerKind>
getActualCtorInitializerKind(uint8_t raw) {
  switch (serialization::CtorInitializerKind(raw)) {
#define CASE(NAME) \
  case serialization::CtorInitializerKind::NAME: \
    return swift::CtorInitializerKind::NAME;
  CASE(Designated)
  CASE(Convenience)
  CASE(Factory)
  CASE(ConvenienceFactory)
#undef CASE
  }
  return None;
}

static bool isReExportedToModule(const ValueDecl *value,
                                 const ModuleDecl *expectedModule) {
  const DeclContext *valueDC = value->getDeclContext();
  auto fromClangModule
      = dyn_cast<ClangModuleUnit>(valueDC->getModuleScopeContext());
  if (!fromClangModule)
    return false;
  StringRef exportedName = fromClangModule->getExportedModuleName();

  auto toClangModule
      = dyn_cast<ClangModuleUnit>(expectedModule->getFiles().front());
  if (toClangModule)
    return exportedName == toClangModule->getExportedModuleName();
  return exportedName == expectedModule->getName().str();
}

/// Remove values from \p values that don't match the expected type or module.
///
/// Any of \p expectedTy, \p expectedModule, or \p expectedGenericSig can be
/// omitted, in which case any type or module is accepted. Values imported
/// from Clang can also appear in any module.
static void filterValues(Type expectedTy, ModuleDecl *expectedModule,
                         CanGenericSignature expectedGenericSig, bool isType,
                         bool inProtocolExt, bool importedFromClang,
                         bool isStatic,
                         Optional<swift::CtorInitializerKind> ctorInit,
                         SmallVectorImpl<ValueDecl *> &values) {
  CanType canTy;
  if (expectedTy)
    canTy = expectedTy->getCanonicalType();

  auto newEnd = std::remove_if(values.begin(), values.end(),
                               [=](ValueDecl *value) {
    // Ignore anything that was parsed (vs. deserialized), because a serialized
    // module cannot refer to it.
    if (value->getDeclContext()->getParentSourceFile())
      return true;

    if (isType != isa<TypeDecl>(value))
      return true;
    if (!value->hasInterfaceType())
      return true;
    if (canTy && value->getInterfaceType()->getCanonicalType() != canTy)
      return true;
    if (value->isStatic() != isStatic)
      return true;
    if (value->hasClangNode() != importedFromClang)
      return true;

    if (value->getAttrs().hasAttribute<ForbidSerializingReferenceAttr>())
      return true;

    // FIXME: Should be able to move a value from an extension in a derived
    // module to the original definition in a base module.
    if (expectedModule && !value->hasClangNode() &&
        value->getModuleContext() != expectedModule &&
        !isReExportedToModule(value, expectedModule))
      return true;

    // If we're expecting a member within a constrained extension with a
    // particular generic signature, match that signature.
    if (expectedGenericSig &&
        value->getDeclContext()->getGenericSignatureOfContext()
          ->getCanonicalSignature() != expectedGenericSig)
      return true;

    // If we don't expect a specific generic signature, ignore anything from a
    // constrained extension.
    if (!expectedGenericSig &&
        isa<ExtensionDecl>(value->getDeclContext()) &&
        cast<ExtensionDecl>(value->getDeclContext())->isConstrainedExtension())
      return true;

    // If we're looking at members of a protocol or protocol extension,
    // filter by whether we expect to find something in a protocol extension or
    // not. This lets us distinguish between a protocol member and a protocol
    // extension member that have the same type.
    if (value->getDeclContext()->getSelfProtocolDecl() &&
        (bool)value->getDeclContext()->getExtendedProtocolDecl()
          != inProtocolExt)
      return true;

    // If we're expecting an initializer with a specific kind, and this is not
    // an initializer with that kind, remove it.
    if (ctorInit) {
      if (!isa<ConstructorDecl>(value) ||
          cast<ConstructorDecl>(value)->getInitKind() != *ctorInit)
        return true;
    }
    return false;
  });
  values.erase(newEnd, values.end());
}

Expected<Decl *>
ModuleFile::resolveCrossReference(ModuleID MID, uint32_t pathLen) {
  using namespace decls_block;

  ModuleDecl *baseModule = getModule(MID);
  if (!baseModule) {
    return llvm::make_error<XRefNonLoadedModuleError>(getIdentifier(MID));
  }

  assert(baseModule && "missing dependency");
  PrettyXRefTrace pathTrace(*baseModule);

  llvm::BitstreamEntry entry =
      fatalIfUnexpected(DeclTypeCursor.advance(AF_DontPopBlockAtEnd));
  if (entry.Kind != llvm::BitstreamEntry::Record)
    fatal();

  SmallVector<ValueDecl *, 8> values;
  SmallVector<uint64_t, 8> scratch;
  StringRef blobData;

  // Read the first path piece. This one is special because lookup is performed
  // against the base module, rather than against the previous link in the path.
  // In particular, operator path pieces represent actual operators here, but
  // filters on operator functions when they appear later on.
  scratch.clear();
  unsigned recordID = fatalIfUnexpected(
      DeclTypeCursor.readRecord(entry.ID, scratch, &blobData));
  switch (recordID) {
  case XREF_TYPE_PATH_PIECE:
  case XREF_VALUE_PATH_PIECE: {
    IdentifierID IID;
    IdentifierID privateDiscriminator = 0;
    TypeID TID = 0;
    bool isType = (recordID == XREF_TYPE_PATH_PIECE);
    bool inProtocolExt = false;
    bool importedFromClang = false;
    bool isStatic = false;
    if (isType)
      XRefTypePathPieceLayout::readRecord(scratch, IID, privateDiscriminator,
                                          inProtocolExt, importedFromClang);
    else
      XRefValuePathPieceLayout::readRecord(scratch, TID, IID, inProtocolExt,
                                           importedFromClang, isStatic);

    DeclBaseName name = getDeclBaseName(IID);
    pathTrace.addValue(name);
    if (privateDiscriminator)
      pathTrace.addValue(getIdentifier(privateDiscriminator));

    Type filterTy;
    if (!isType) {
      auto maybeType = getTypeChecked(TID);
      if (!maybeType) {
        // FIXME: Don't throw away the inner error's information.
        consumeError(maybeType.takeError());
        return llvm::make_error<XRefError>("couldn't decode type",
                                           pathTrace, name);
      }
      filterTy = maybeType.get();
      pathTrace.addType(filterTy);
    }

    if (privateDiscriminator) {
      baseModule->lookupMember(values, baseModule, name,
                               getIdentifier(privateDiscriminator));
    } else {
      baseModule->lookupQualified(baseModule, name,
                                  NL_QualifiedDefault | NL_KnownNoDependency,
                                  values);
    }
    filterValues(filterTy, nullptr, nullptr, isType, inProtocolExt,
                 importedFromClang, isStatic, None, values);
    break;
  }
      
  case XREF_OPAQUE_RETURN_TYPE_PATH_PIECE: {
    IdentifierID DefiningDeclNameID;
    
    XRefOpaqueReturnTypePathPieceLayout::readRecord(scratch, DefiningDeclNameID);
    
    auto name = getIdentifier(DefiningDeclNameID);
    pathTrace.addOpaqueReturnType(name);
    
    if (auto opaque = baseModule->lookupOpaqueResultType(name.str(), nullptr)) {
      values.push_back(opaque);
    }
    break;
  }

  case XREF_EXTENSION_PATH_PIECE:
    llvm_unreachable("can only extend a nominal");

  case XREF_OPERATOR_OR_ACCESSOR_PATH_PIECE: {
    IdentifierID IID;
    uint8_t rawOpKind;
    XRefOperatorOrAccessorPathPieceLayout::readRecord(scratch, IID, rawOpKind);

    Identifier opName = getIdentifier(IID);
    pathTrace.addOperator(opName);

    switch (rawOpKind) {
    case OperatorKind::Infix:
      return baseModule->lookupInfixOperator(opName);
    case OperatorKind::Prefix:
      return baseModule->lookupPrefixOperator(opName);
    case OperatorKind::Postfix:
      return baseModule->lookupPostfixOperator(opName);
    case OperatorKind::PrecedenceGroup:
      return baseModule->lookupPrecedenceGroup(opName);
    default:
      // Unknown operator kind.
      fatal();
    }
  }

  case XREF_GENERIC_PARAM_PATH_PIECE:
  case XREF_INITIALIZER_PATH_PIECE:
    llvm_unreachable("only in a nominal or function");

  default:
    // Unknown xref kind.
    pathTrace.addUnknown(recordID);
    fatal();
  }

  auto getXRefDeclNameForError = [&]() -> DeclName {
    DeclName result = pathTrace.getLastName();
    while (--pathLen) {
      llvm::BitstreamEntry entry =
          fatalIfUnexpected(DeclTypeCursor.advance(AF_DontPopBlockAtEnd));
      if (entry.Kind != llvm::BitstreamEntry::Record)
        return Identifier();

      scratch.clear();
      unsigned recordID = fatalIfUnexpected(
          DeclTypeCursor.readRecord(entry.ID, scratch, &blobData));
      switch (recordID) {
      case XREF_TYPE_PATH_PIECE: {
        IdentifierID IID;
        XRefTypePathPieceLayout::readRecord(scratch, IID, None, None, None);
        result = getIdentifier(IID);
        break;
      }
      case XREF_VALUE_PATH_PIECE: {
        IdentifierID IID;
        XRefValuePathPieceLayout::readRecord(scratch, None, IID, None, None,
                                             None);
        result = getIdentifier(IID);
        break;
      }
      case XREF_OPAQUE_RETURN_TYPE_PATH_PIECE: {
        IdentifierID IID;
        XRefOpaqueReturnTypePathPieceLayout::readRecord(scratch, IID);
        auto mangledName = getIdentifier(IID);
        
        SmallString<64> buf;
        {
          llvm::raw_svector_ostream os(buf);
          os << "<<opaque return type of ";
          os << mangledName.str();
          os << ">>";
        }
        
        result = getContext().getIdentifier(buf);
        break;
      }
      case XREF_INITIALIZER_PATH_PIECE:
        result = DeclBaseName::createConstructor();
        break;

      case XREF_EXTENSION_PATH_PIECE:
      case XREF_OPERATOR_OR_ACCESSOR_PATH_PIECE:
        break;

      case XREF_GENERIC_PARAM_PATH_PIECE:
        // Can't get the name without deserializing.
        result = Identifier();
        break;

      default:
        // Unknown encoding.
        return Identifier();
      }
    }
    return result;
  };

  if (values.empty()) {
    return llvm::make_error<XRefError>("top-level value not found", pathTrace,
                                       getXRefDeclNameForError());
  }

  // Filters for values discovered in the remaining path pieces.
  ModuleDecl *M = nullptr;
  CanGenericSignature genericSig = nullptr;

  // For remaining path pieces, filter or drill down into the results we have.
  while (--pathLen) {
    llvm::BitstreamEntry entry =
        fatalIfUnexpected(DeclTypeCursor.advance(AF_DontPopBlockAtEnd));
    if (entry.Kind != llvm::BitstreamEntry::Record)
      fatal();

    scratch.clear();
    unsigned recordID = fatalIfUnexpected(
        DeclTypeCursor.readRecord(entry.ID, scratch, &blobData));
    switch (recordID) {
    case XREF_TYPE_PATH_PIECE: {
      if (values.size() == 1 && isa<NominalTypeDecl>(values.front())) {
        // Fast path for nested types that avoids deserializing all
        // members of the parent type.
        IdentifierID IID;
        IdentifierID privateDiscriminator;
        bool importedFromClang = false;
        bool inProtocolExt = false;
        XRefTypePathPieceLayout::readRecord(scratch, IID, privateDiscriminator,
                                            inProtocolExt, importedFromClang);
        if (privateDiscriminator)
          goto giveUpFastPath;

        Identifier memberName = getIdentifier(IID);
        pathTrace.addValue(memberName);

        llvm::PrettyStackTraceString message{
          "If you're seeing a crash here, try passing "
            "-Xfrontend -disable-serialization-nested-type-lookup-table"};

        auto *baseType = cast<NominalTypeDecl>(values.front());
        ModuleDecl *extensionModule = M;
        if (!extensionModule)
          extensionModule = baseType->getModuleContext();

        // Fault in extensions, then ask every file in the module.
        (void)baseType->getExtensions();
        TypeDecl *nestedType = nullptr;
        for (FileUnit *file : extensionModule->getFiles()) {
          if (file == getFile())
            continue;
          nestedType = file->lookupNestedType(memberName, baseType);
          if (nestedType)
            break;
        }

        if (nestedType) {
          SmallVector<ValueDecl *, 1> singleValueBuffer{nestedType};
          filterValues(/*expectedTy*/Type(), extensionModule, genericSig,
                       /*isType*/true, inProtocolExt, importedFromClang,
                       /*isStatic*/false, /*ctorInit*/None, singleValueBuffer);
          if (!singleValueBuffer.empty()) {
            values.assign({nestedType});
            ++NumNestedTypeShortcuts;
            break;
          }
        }

        pathTrace.removeLast();
      }
giveUpFastPath:
      LLVM_FALLTHROUGH;
    }
    case XREF_VALUE_PATH_PIECE:
    case XREF_INITIALIZER_PATH_PIECE: {
      TypeID TID = 0;
      DeclBaseName memberName;
      Identifier privateDiscriminator;
      Optional<swift::CtorInitializerKind> ctorInit;
      bool isType = false;
      bool inProtocolExt = false;
      bool importedFromClang = false;
      bool isStatic = false;
      switch (recordID) {
      case XREF_TYPE_PATH_PIECE: {
        IdentifierID IID, discriminatorID;
        XRefTypePathPieceLayout::readRecord(scratch, IID, discriminatorID,
                                            inProtocolExt, importedFromClang);
        memberName = getDeclBaseName(IID);
        privateDiscriminator = getIdentifier(discriminatorID);
        isType = true;
        break;
      }

      case XREF_VALUE_PATH_PIECE: {
        IdentifierID IID;
        XRefValuePathPieceLayout::readRecord(scratch, TID, IID, inProtocolExt,
                                             importedFromClang, isStatic);
        memberName = getDeclBaseName(IID);
        break;
      }

      case XREF_INITIALIZER_PATH_PIECE: {
        uint8_t kind;
        XRefInitializerPathPieceLayout::readRecord(scratch, TID, inProtocolExt,
                                                   importedFromClang, kind);
        memberName = DeclBaseName::createConstructor();
        ctorInit = getActualCtorInitializerKind(kind);
        break;
      }
        
      default:
        llvm_unreachable("Unhandled path piece");
      }

      pathTrace.addValue(memberName);
      if (!privateDiscriminator.empty())
        pathTrace.addPrivateDiscriminator(privateDiscriminator);

      Type filterTy;
      if (!isType) {
        auto maybeType = getTypeChecked(TID);
        if (!maybeType) {
          // FIXME: Don't throw away the inner error's information.
          consumeError(maybeType.takeError());
          return llvm::make_error<XRefError>("couldn't decode type",
                                             pathTrace, memberName);
        }
        filterTy = maybeType.get();
        pathTrace.addType(filterTy);
      }

      if (values.size() != 1) {
        return llvm::make_error<XRefError>("multiple matching base values",
                                           pathTrace,
                                           getXRefDeclNameForError());
      }

      auto nominal = dyn_cast<NominalTypeDecl>(values.front());
      values.clear();

      if (!nominal) {
        return llvm::make_error<XRefError>("base is not a nominal type",
                                           pathTrace,
                                           getXRefDeclNameForError());
      }

      if (!privateDiscriminator.empty()) {
        ModuleDecl *searchModule = M;
        if (!searchModule)
          searchModule = nominal->getModuleContext();
        searchModule->lookupMember(values, nominal, memberName,
                                   privateDiscriminator);

      } else {
        auto members = nominal->lookupDirect(memberName);
        values.append(members.begin(), members.end());
      }
      filterValues(filterTy, M, genericSig, isType, inProtocolExt,
                   importedFromClang, isStatic, ctorInit, values);
      break;
    }

    case XREF_EXTENSION_PATH_PIECE: {
      ModuleID ownerID;
      GenericSignatureID rawGenericSig;
      XRefExtensionPathPieceLayout::readRecord(scratch, ownerID, rawGenericSig);
      M = getModule(ownerID);
      if (!M) {
        return llvm::make_error<XRefError>("module is not loaded",
                                           pathTrace, getIdentifier(ownerID));
      }
      pathTrace.addExtension(M);

      // Read the generic signature, if we have one.
      genericSig = CanGenericSignature(getGenericSignature(rawGenericSig));

      continue;
    }

    case XREF_OPERATOR_OR_ACCESSOR_PATH_PIECE: {
      uint8_t rawKind;
      XRefOperatorOrAccessorPathPieceLayout::readRecord(scratch, None,
                                                        rawKind);
      if (values.empty())
        break;

      if (!values.front()->getBaseName().isOperator()) {
        pathTrace.addAccessor(rawKind);
        if (auto storage = dyn_cast<AbstractStorageDecl>(values.front())) {
          auto actualKind = getActualAccessorKind(rawKind);
          if (!actualKind) {
            // Unknown accessor kind.
            fatal();
          }
          values.front() = storage->getAccessor(*actualKind);
          if (!values.front()) {
            return llvm::make_error<XRefError>("missing accessor",
                                               pathTrace,
                                               getXRefDeclNameForError());

          }
        }
        break;
      }

      pathTrace.addOperatorFilter(rawKind);

      auto newEnd = std::remove_if(values.begin(), values.end(),
                                   [=](ValueDecl *value) {
        auto fn = dyn_cast<FuncDecl>(value);
        if (!fn)
          return true;
        if (!fn->getOperatorDecl())
          return true;
        if (getStableFixity(fn->getOperatorDecl()->getKind()) != rawKind)
          return true;
        return false;
      });
      values.erase(newEnd, values.end());
      break;
    }

    case XREF_GENERIC_PARAM_PATH_PIECE: {
      if (values.size() != 1) {
        return llvm::make_error<XRefError>("multiple matching base values",
                                           pathTrace,
                                           getXRefDeclNameForError());
      }

      uint32_t depth, paramIndex;
      XRefGenericParamPathPieceLayout::readRecord(scratch, depth, paramIndex);

      pathTrace.addGenericParam(paramIndex);

      ValueDecl *base = values.front();

      GenericSignature *currentSig = nullptr;
      if (auto nominal = dyn_cast<NominalTypeDecl>(base)) {
        if (genericSig) {
          // Find an extension in the requested module that has the
          // correct generic signature.
          for (auto ext : nominal->getExtensions()) {
            if (ext->getModuleContext() == M &&
                ext->getGenericSignature()->getCanonicalSignature()
                  == genericSig) {
              currentSig = ext->getGenericSignature();
              break;
            }
          }
          assert(currentSig && "Couldn't find constrained extension");
        } else {
          // Simple case: use the nominal type's generic parameters.
          currentSig = nominal->getGenericSignature();
        }
      } else if (auto alias = dyn_cast<TypeAliasDecl>(base)) {
        currentSig = alias->getGenericSignature();
      } else if (auto fn = dyn_cast<AbstractFunctionDecl>(base)) {
        currentSig = fn->getGenericSignature();
      } else if (auto subscript = dyn_cast<SubscriptDecl>(base)) {
        currentSig = subscript->getGenericSignature();
      } else if (auto opaque = dyn_cast<OpaqueTypeDecl>(base)) {
        currentSig = opaque->getGenericSignature();
      }

      if (!currentSig) {
        return llvm::make_error<XRefError>(
            "cross-reference to generic param for non-generic type",
            pathTrace, getXRefDeclNameForError());
      }

      bool found = false;
      for (auto paramTy : currentSig->getGenericParams()) {
        if (paramTy->getIndex() == paramIndex &&
            paramTy->getDepth() == depth) {
          values.clear();
          values.push_back(paramTy->getDecl());
          found = true;
          break;
        }
      }

      if (!found) {
        return llvm::make_error<XRefError>(
            "invalid generic argument index or depth",
            pathTrace, getXRefDeclNameForError());
      }

      break;
    }
        
    case XREF_OPAQUE_RETURN_TYPE_PATH_PIECE: {
      values.clear();
      IdentifierID DefiningDeclNameID;
      
      XRefOpaqueReturnTypePathPieceLayout::readRecord(scratch, DefiningDeclNameID);
      
      auto name = getIdentifier(DefiningDeclNameID);
      pathTrace.addOpaqueReturnType(name);
    
      auto lookupModule = M ? M : baseModule;
      if (auto opaqueTy = lookupModule->lookupOpaqueResultType(name.str(),
                                                               nullptr)) {
        values.push_back(opaqueTy);
      }
      break;
    }

    default:
      // Unknown xref path piece.
      pathTrace.addUnknown(recordID);
      fatal();
    }

    Optional<PrettyStackTraceModuleFile> traceMsg;
    if (M != getAssociatedModule()) {
      traceMsg.emplace("If you're seeing a crash here, check that your SDK "
                         "and dependencies match the versions used to build",
                       *this);
    }

    if (values.empty()) {
      return llvm::make_error<XRefError>("result not found", pathTrace,
                                         getXRefDeclNameForError());
    }

    // Reset the module filter.
    M = nullptr;
    genericSig = nullptr;
  }

  // Make sure we /used/ the last module filter we got.
  // This catches the case where the last path piece we saw was an Extension
  // path piece, which is not a valid way to end a path. (Cross-references to
  // extensions are not allowed because they cannot be uniquely named.)
  if (M)
    fatal();

  // When all is said and done, we should have a single value here to return.
  if (values.size() != 1) {
    return llvm::make_error<XRefError>("result is ambiguous", pathTrace,
                                       getXRefDeclNameForError());
  }

  assert(values.front() != nullptr);
  return values.front();
}

DeclBaseName ModuleFile::getDeclBaseName(IdentifierID IID) {
  if (IID == 0)
    return Identifier();

  if (IID < NUM_SPECIAL_IDS) {
    switch (static_cast<SpecialIdentifierID>(static_cast<uint8_t>(IID))) {
    case BUILTIN_MODULE_ID:
    case CURRENT_MODULE_ID:
    case OBJC_HEADER_MODULE_ID:
        llvm_unreachable("Cannot get DeclBaseName of special module id");
    case SUBSCRIPT_ID:
      return DeclBaseName::createSubscript();
    case serialization::CONSTRUCTOR_ID:
      return DeclBaseName::createConstructor();
    case serialization::DESTRUCTOR_ID:
      return DeclBaseName::createDestructor();
    case NUM_SPECIAL_IDS:
      llvm_unreachable("implementation detail only");
    }
  }

  size_t rawID = IID - NUM_SPECIAL_IDS;
  assert(rawID < Identifiers.size() && "invalid identifier ID");
  auto &identRecord = Identifiers[rawID];

  if (identRecord.Ident.empty()) {
    StringRef text = getIdentifierText(IID);
    identRecord.Ident = getContext().getIdentifier(text);
  }
  return identRecord.Ident;
}

Identifier ModuleFile::getIdentifier(IdentifierID IID) {
  auto name = getDeclBaseName(IID);
  assert(!name.isSpecial());
  return name.getIdentifier();
}

StringRef ModuleFile::getIdentifierText(IdentifierID IID) {
  if (IID == 0)
    return StringRef();

  assert(IID >= NUM_SPECIAL_IDS);

  size_t rawID = IID - NUM_SPECIAL_IDS;
  assert(rawID < Identifiers.size() && "invalid identifier ID");
  auto identRecord = Identifiers[rawID];

  if (!identRecord.Ident.empty())
    return identRecord.Ident.str();

  assert(!IdentifierData.empty() && "no identifier data in module");

  StringRef rawStrPtr = IdentifierData.substr(identRecord.Offset);
  size_t terminatorOffset = rawStrPtr.find('\0');
  assert(terminatorOffset != StringRef::npos &&
         "unterminated identifier string data");
  return rawStrPtr.slice(0, terminatorOffset);
}

DeclContext *ModuleFile::getLocalDeclContext(LocalDeclContextID DCID) {
  assert(DCID != 0 && "invalid local DeclContext ID 0");
  auto &declContextOrOffset = LocalDeclContexts[DCID-1];

  if (declContextOrOffset.isComplete())
    return declContextOrOffset;

  BCOffsetRAII restoreOffset(DeclTypeCursor);
  fatalIfNotSuccess(DeclTypeCursor.JumpToBit(declContextOrOffset));
  llvm::BitstreamEntry entry = fatalIfUnexpected(DeclTypeCursor.advance());

  if (entry.Kind != llvm::BitstreamEntry::Record)
    fatal();

  ASTContext &ctx = getContext();
  SmallVector<uint64_t, 64> scratch;
  StringRef blobData;

  unsigned recordID = fatalIfUnexpected(
      DeclTypeCursor.readRecord(entry.ID, scratch, &blobData));
  switch(recordID) {
  case decls_block::ABSTRACT_CLOSURE_EXPR_CONTEXT: {
    TypeID closureTypeID;
    unsigned discriminator = 0;
    bool implicit = false;
    DeclContextID parentID;

    decls_block::AbstractClosureExprLayout::readRecord(scratch,
                                                       closureTypeID,
                                                       implicit,
                                                       discriminator,
                                                       parentID);
    DeclContext *parent = getDeclContext(parentID);
    auto type = getType(closureTypeID);

    declContextOrOffset = new (ctx)
      SerializedAbstractClosureExpr(type, implicit, discriminator, parent);
    break;
  }

  case decls_block::TOP_LEVEL_CODE_DECL_CONTEXT: {
    DeclContextID parentID;
    decls_block::TopLevelCodeDeclContextLayout::readRecord(scratch,
                                                           parentID);
    DeclContext *parent = getDeclContext(parentID);

    declContextOrOffset = new (ctx) SerializedTopLevelCodeDeclContext(parent);
    break;
  }

  case decls_block::PATTERN_BINDING_INITIALIZER_CONTEXT: {
    DeclID bindingID;
    uint32_t bindingIndex;
    decls_block::PatternBindingInitializerLayout::readRecord(scratch,
                                                             bindingID,
                                                             bindingIndex);
    auto decl = getDecl(bindingID);
    PatternBindingDecl *binding = cast<PatternBindingDecl>(decl);

    if (!declContextOrOffset.isComplete())
      declContextOrOffset = new (ctx)
        SerializedPatternBindingInitializer(binding, bindingIndex);

    if (!blobData.empty())
      binding->setInitStringRepresentation(bindingIndex, blobData);
    break;
  }

  case decls_block::DEFAULT_ARGUMENT_INITIALIZER_CONTEXT: {
    DeclContextID parentID;
    unsigned index = 0;
    decls_block::DefaultArgumentInitializerLayout::readRecord(scratch,
                                                              parentID,
                                                              index);
    DeclContext *parent = getDeclContext(parentID);

    declContextOrOffset = new (ctx)
      SerializedDefaultArgumentInitializer(index, parent);
    break;
  }

  default:
    llvm_unreachable("Unknown record ID found when reading local DeclContext.");
  }
  return declContextOrOffset;
}

DeclContext *ModuleFile::getDeclContext(DeclContextID DCID) {
  if (!DCID)
    return FileContext;

  if (Optional<LocalDeclContextID> contextID = DCID.getAsLocalDeclContextID())
    return getLocalDeclContext(contextID.getValue());

<<<<<<< HEAD
  if (declContextOrOffset.isComplete())
    return declContextOrOffset;

  BCOffsetRAII restoreOffset(DeclTypeCursor);
  fatalIfNotSuccess(DeclTypeCursor.JumpToBit(declContextOrOffset));
  llvm::BitstreamEntry entry = fatalIfUnexpected(DeclTypeCursor.advance());
=======
  auto D = getDecl(DCID.getAsDeclID().getValue());
>>>>>>> 7b8fb88e

  if (auto GTD = dyn_cast<GenericTypeDecl>(D))
    return GTD;
  if (auto ED = dyn_cast<ExtensionDecl>(D))
    return ED;
  if (auto AFD = dyn_cast<AbstractFunctionDecl>(D))
    return AFD;
  if (auto SD = dyn_cast<SubscriptDecl>(D))
    return SD;

<<<<<<< HEAD
  unsigned recordID = fatalIfUnexpected(
      DeclTypeCursor.readRecord(entry.ID, scratch, &blobData));

  if (recordID != decls_block::DECL_CONTEXT)
    llvm_unreachable("Expected a DECL_CONTEXT record");

  DeclContextID declOrDeclContextId;
  bool isDecl;

  decls_block::DeclContextLayout::readRecord(scratch, declOrDeclContextId,
                                             isDecl);

  if (!isDecl)
    return getLocalDeclContext(declOrDeclContextId);

  auto D = getDecl(declOrDeclContextId);

  if (auto ND = dyn_cast<NominalTypeDecl>(D)) {
    declContextOrOffset = ND;
  } else if (auto ED = dyn_cast<ExtensionDecl>(D)) {
    declContextOrOffset = ED;
  } else if (auto AFD = dyn_cast<AbstractFunctionDecl>(D)) {
    declContextOrOffset = AFD;
  } else if (auto SD = dyn_cast<SubscriptDecl>(D)) {
    declContextOrOffset = SD;
  } else if (auto TAD = dyn_cast<TypeAliasDecl>(D)) {
    declContextOrOffset = TAD;
  } else {
    llvm_unreachable("Unknown Decl : DeclContext kind");
  }
  
  return declContextOrOffset;
=======
  llvm_unreachable("Unknown Decl : DeclContext kind");
>>>>>>> 7b8fb88e
}

ModuleDecl *ModuleFile::getModule(ModuleID MID) {
  if (MID < NUM_SPECIAL_IDS) {
    switch (static_cast<SpecialIdentifierID>(static_cast<uint8_t>(MID))) {
    case BUILTIN_MODULE_ID:
      return getContext().TheBuiltinModule;
    case CURRENT_MODULE_ID:
      return FileContext->getParentModule();
    case OBJC_HEADER_MODULE_ID: {
      auto clangImporter =
        static_cast<ClangImporter *>(getContext().getClangModuleLoader());
      return clangImporter->getImportedHeaderModule();
    }
    case SUBSCRIPT_ID:
    case CONSTRUCTOR_ID:
    case DESTRUCTOR_ID:
      llvm_unreachable("Modules cannot be named with special names");
    case NUM_SPECIAL_IDS:
      llvm_unreachable("implementation detail only");
    }
  }
  return getModule(getIdentifier(MID));
}

ModuleDecl *ModuleFile::getModule(ArrayRef<Identifier> name,
                                  bool allowLoading) {
  if (name.empty() || name.front().empty())
    return getContext().TheBuiltinModule;

  // FIXME: duplicated from NameBinder::getModule
  if (name.size() == 1 &&
      name.front() == FileContext->getParentModule()->getName()) {
    if (!UnderlyingModule && allowLoading) {
      auto importer = getContext().getClangModuleLoader();
      assert(importer && "no way to import shadowed module");
      UnderlyingModule = importer->loadModule(SourceLoc(),
                                              {{name.front(), SourceLoc()}});
    }

    return UnderlyingModule;
  }

  SmallVector<ImportDecl::AccessPathElement, 4> importPath;
  for (auto pathElem : name)
    importPath.push_back({ pathElem, SourceLoc() });

  if (allowLoading)
    return getContext().getModule(importPath);
  return getContext().getLoadedModule(importPath);
}


/// Translate from the Serialization associativity enum values to the AST
/// strongly-typed enum.
///
/// The former is guaranteed to be stable, but may not reflect this version of
/// the AST.
static Optional<swift::Associativity> getActualAssociativity(uint8_t assoc) {
  switch (assoc) {
  case serialization::Associativity::LeftAssociative:
    return swift::Associativity::Left;
  case serialization::Associativity::RightAssociative:
    return swift::Associativity::Right;
  case serialization::Associativity::NonAssociative:
    return swift::Associativity::None;
  default:
    return None;
  }
}

static Optional<swift::StaticSpellingKind>
getActualStaticSpellingKind(uint8_t raw) {
  switch (serialization::StaticSpellingKind(raw)) {
  case serialization::StaticSpellingKind::None:
    return swift::StaticSpellingKind::None;
  case serialization::StaticSpellingKind::KeywordStatic:
    return swift::StaticSpellingKind::KeywordStatic;
  case serialization::StaticSpellingKind::KeywordClass:
    return swift::StaticSpellingKind::KeywordClass;
  }
  return None;
}

static bool isDeclAttrRecord(unsigned ID) {
  using namespace decls_block;
  switch (ID) {
#define DECL_ATTR(NAME, CLASS, ...) case CLASS##_DECL_ATTR: return true;
#include "swift/Serialization/DeclTypeRecordNodes.def"
  default: return false;
  }
}

static Optional<swift::AccessLevel> getActualAccessLevel(uint8_t raw) {
  switch (serialization::AccessLevel(raw)) {
#define CASE(NAME) \
  case serialization::AccessLevel::NAME: \
    return swift::AccessLevel::NAME;
  CASE(Private)
  CASE(FilePrivate)
  CASE(Internal)
  CASE(Public)
  CASE(Open)
#undef CASE
  }
  return None;
}

static Optional<swift::SelfAccessKind>
getActualSelfAccessKind(uint8_t raw) {
  switch (serialization::SelfAccessKind(raw)) {
  case serialization::SelfAccessKind::NonMutating:
    return swift::SelfAccessKind::NonMutating;
  case serialization::SelfAccessKind::Mutating:
    return swift::SelfAccessKind::Mutating;
  case serialization::SelfAccessKind::Consuming:
    return swift::SelfAccessKind::Consuming;
  }
  return None;
}

/// Translate from the serialization VarDeclSpecifier enumerators, which are
/// guaranteed to be stable, to the AST ones.
static Optional<swift::ParamDecl::Specifier>
getActualParamDeclSpecifier(serialization::ParamDeclSpecifier raw) {
  switch (raw) {
#define CASE(ID) \
  case serialization::ParamDeclSpecifier::ID: \
    return swift::ParamDecl::Specifier::ID;
  CASE(Default)
  CASE(InOut)
  CASE(Shared)
  CASE(Owned)
  }
#undef CASE
  return None;
}

static Optional<swift::VarDecl::Introducer>
getActualVarDeclIntroducer(serialization::VarDeclIntroducer raw) {
  switch (raw) {
#define CASE(ID) \
  case serialization::VarDeclIntroducer::ID: \
    return swift::VarDecl::Introducer::ID;
  CASE(Let)
  CASE(Var)
  }
#undef CASE
  return None;
}

static Optional<swift::OpaqueReadOwnership>
getActualOpaqueReadOwnership(unsigned rawKind) {
  switch (serialization::OpaqueReadOwnership(rawKind)) {
#define CASE(KIND)                               \
  case serialization::OpaqueReadOwnership::KIND: \
    return swift::OpaqueReadOwnership::KIND;
  CASE(Owned)
  CASE(Borrowed)
  CASE(OwnedOrBorrowed)
#undef CASE
  }
  return None;
}

static Optional<swift::ReadImplKind>
getActualReadImplKind(unsigned rawKind) {
  switch (serialization::ReadImplKind(rawKind)) {
#define CASE(KIND)                        \
  case serialization::ReadImplKind::KIND: \
    return swift::ReadImplKind::KIND;
  CASE(Stored)
  CASE(Get)
  CASE(Inherited)
  CASE(Address)
  CASE(Read)
#undef CASE
  }
  return None;
}

static Optional<swift::WriteImplKind>
getActualWriteImplKind(unsigned rawKind) {
  switch (serialization::WriteImplKind(rawKind)) {
#define CASE(KIND)                         \
  case serialization::WriteImplKind::KIND: \
    return swift::WriteImplKind::KIND;
  CASE(Immutable)
  CASE(Stored)
  CASE(Set)
  CASE(StoredWithObservers)
  CASE(InheritedWithObservers)
  CASE(MutableAddress)
  CASE(Modify)
#undef CASE
  }
  return None;
}

static Optional<swift::ReadWriteImplKind>
getActualReadWriteImplKind(unsigned rawKind) {
  switch (serialization::ReadWriteImplKind(rawKind)) {
#define CASE(KIND)                             \
  case serialization::ReadWriteImplKind::KIND: \
    return swift::ReadWriteImplKind::KIND;
  CASE(Immutable)
  CASE(Stored)
  CASE(MutableAddress)
  CASE(MaterializeToTemporary)
  CASE(Modify)
#undef CASE
  }
  return None;
}

void ModuleFile::configureStorage(AbstractStorageDecl *decl,
                                  uint8_t rawOpaqueReadOwnership,
                                  uint8_t rawReadImplKind,
                                  uint8_t rawWriteImplKind,
                                  uint8_t rawReadWriteImplKind,
                                  AccessorRecord &rawIDs) {
  auto opaqueReadOwnership =
    getActualOpaqueReadOwnership(rawOpaqueReadOwnership);
  if (!opaqueReadOwnership)
    return;
  decl->setOpaqueReadOwnership(*opaqueReadOwnership);

  auto readImpl = getActualReadImplKind(rawReadImplKind);
  if (!readImpl) return;

  auto writeImpl = getActualWriteImplKind(rawWriteImplKind);
  if (!writeImpl) return;

  auto readWriteImpl = getActualReadWriteImplKind(rawReadWriteImplKind);
  if (!readWriteImpl) return;

  SmallVector<AccessorDecl*, 8> accessors;
  for (DeclID id : rawIDs.IDs) {
    auto accessor = dyn_cast_or_null<AccessorDecl>(getDecl(id));
    if (!accessor) return;
    accessors.push_back(accessor);
  }

  auto implInfo = StorageImplInfo(*readImpl, *writeImpl, *readWriteImpl);
  decl->setImplInfo(implInfo);

  if (implInfo.isSimpleStored() && accessors.empty())
    return;

  // We currently don't serialize these locations.
  SourceLoc beginLoc, endLoc;

  decl->setAccessors(beginLoc, accessors, endLoc);
}

template <typename T, typename ...Args>
T *ModuleFile::createDecl(Args &&... args) {
  // Note that this method is not used for all decl kinds.
  static_assert(std::is_base_of<Decl, T>::value, "not a Decl");
  return new (getContext()) T(std::forward<Args>(args)...);
}

static const uint64_t lazyConformanceContextDataPositionMask = 0xFFFFFFFFFFFF;

/// Decode the context data for lazily-loaded conformances.
static std::pair<uint64_t, uint64_t> decodeLazyConformanceContextData(
                                       uint64_t contextData) {
  return std::make_pair(contextData >> 48,
                        contextData & lazyConformanceContextDataPositionMask);
}

/// Encode the context data for lazily-loaded conformances.
static uint64_t encodeLazyConformanceContextData(uint64_t numProtocols,
                                                 uint64_t bitPosition) {
  assert(numProtocols < 0xFFFF);
  assert(bitPosition < lazyConformanceContextDataPositionMask);
  return (numProtocols << 48) | bitPosition;
}

template <typename DERIVED>
static bool attributeChainContains(DeclAttribute *attr) {
  DeclAttributes tempAttrs;
  tempAttrs.setRawAttributeChain(attr);
  static_assert(std::is_trivially_destructible<DeclAttributes>::value,
                "must not try to destroy the attribute chain");
  return tempAttrs.hasAttribute<DERIVED>();
}

Decl *ModuleFile::getDecl(DeclID DID) {
  Expected<Decl *> deserialized = getDeclChecked(DID);
  if (!deserialized) {
    fatal(deserialized.takeError());
  }
  return deserialized.get();
}

/// Used to split up methods that would otherwise live in ModuleFile.
class swift::DeclDeserializer {
  template <typename T>
  using Serialized = ModuleFile::Serialized<T>;
  using TypeID = serialization::TypeID;

  ModuleFile &MF;
  ASTContext &ctx;
  Serialized<Decl *> &declOrOffset;

  DeclAttribute *DAttrs = nullptr;
  DeclAttribute **AttrsNext = &DAttrs;

  Identifier privateDiscriminator;
  unsigned localDiscriminator = 0;
  StringRef filenameForPrivate;

  void AddAttribute(DeclAttribute *Attr) {
    // Advance the linked list.
    // This isn't just using DeclAttributes because that would result in the
    // attributes getting reversed.
    // FIXME: If we reverse them at serialization time we could get rid of this.
    *AttrsNext = Attr;
    AttrsNext = Attr->getMutableNext();
  };

  void handleInherited(llvm::PointerUnion<TypeDecl *, ExtensionDecl *> decl,
                       ArrayRef<uint64_t> rawInheritedIDs) {
    SmallVector<TypeLoc, 2> inheritedTypes;
    for (auto rawID : rawInheritedIDs) {
      auto maybeType = MF.getTypeChecked(rawID);
      if (!maybeType) {
        llvm::consumeError(maybeType.takeError());
        continue;
      }
      inheritedTypes.push_back(TypeLoc::withoutLoc(MF.getType(rawID)));
    }

    auto inherited = ctx.AllocateCopy(inheritedTypes);
    if (auto *typeDecl = decl.dyn_cast<TypeDecl *>())
      typeDecl->setInherited(inherited);
    else
      decl.get<ExtensionDecl *>()->setInherited(inherited);
  }

public:
  DeclDeserializer(ModuleFile &MF, Serialized<Decl *> &declOrOffset)
      : MF(MF), ctx(MF.getContext()), declOrOffset(declOrOffset) {}

  ~DeclDeserializer() {
    if (!declOrOffset.isComplete()) {
      // We failed to deserialize this declaration.
      return;
    }

    Decl *decl = declOrOffset.get();
    if (!decl)
      return;

    if (DAttrs)
      decl->getAttrs().setRawAttributeChain(DAttrs);

    if (auto value = dyn_cast<ValueDecl>(decl)) {
      if (!privateDiscriminator.empty())
        MF.PrivateDiscriminatorsByValue[value] = privateDiscriminator;

      if (localDiscriminator != 0)
        value->setLocalDiscriminator(localDiscriminator);

      if (!filenameForPrivate.empty())
        MF.FilenamesForPrivateValues[value] = filenameForPrivate;
    }

    decl->setValidationToChecked();
  }

  /// Deserializes decl attribute and attribute-like records from
  /// \c MF.DeclTypesCursor until a non-attribute record is found,
  /// passing each one to AddAttribute.
  llvm::Error deserializeDeclAttributes();

  Expected<Decl *> getDeclCheckedImpl();

  Expected<Decl *> deserializeTypeAlias(ArrayRef<uint64_t> scratch,
                                        StringRef blobData) {
    IdentifierID nameID;
    DeclContextID contextID;
    TypeID underlyingTypeID, interfaceTypeID;
    bool isImplicit;
    GenericEnvironmentID genericEnvID;
    uint8_t rawAccessLevel;
    ArrayRef<uint64_t> dependencyIDs;

    decls_block::TypeAliasLayout::readRecord(scratch, nameID, contextID,
                                             underlyingTypeID, interfaceTypeID,
                                             isImplicit, genericEnvID,
                                             rawAccessLevel, dependencyIDs);

    Identifier name = MF.getIdentifier(nameID);

    for (TypeID dependencyID : dependencyIDs) {
      auto dependency = MF.getTypeChecked(dependencyID);
      if (!dependency) {
        return llvm::make_error<TypeError>(
            name, takeErrorInfo(dependency.takeError()));
      }
    }

    auto DC = MF.getDeclContext(contextID);

    auto genericParams = MF.maybeReadGenericParams(DC);
    if (declOrOffset.isComplete())
      return declOrOffset;

    auto alias = MF.createDecl<TypeAliasDecl>(SourceLoc(), SourceLoc(), name,
                                              SourceLoc(), genericParams, DC);
    declOrOffset = alias;

    MF.configureGenericEnvironment(alias, genericEnvID);

    alias->setUnderlyingType(MF.getType(underlyingTypeID));

    if (auto accessLevel = getActualAccessLevel(rawAccessLevel))
      alias->setAccess(*accessLevel);
    else
      MF.fatal();

    if (isImplicit)
      alias->setImplicit();

    return alias;
  }

  Expected<Decl *>
  deserializeGenericTypeParamDecl(ArrayRef<uint64_t> scratch,
                                  StringRef blobData) {
    IdentifierID nameID;
    bool isImplicit;
    unsigned depth;
    unsigned index;

    decls_block::GenericTypeParamDeclLayout::readRecord(scratch, nameID,
                                                        isImplicit,
                                                        depth,
                                                        index);

    // Always create GenericTypeParamDecls in the associated module;
    // the real context will reparent them.
    auto DC = MF.getAssociatedModule();
    auto genericParam = MF.createDecl<GenericTypeParamDecl>(
        DC, MF.getIdentifier(nameID), SourceLoc(), depth, index);
    declOrOffset = genericParam;

    if (isImplicit)
      genericParam->setImplicit();

    return genericParam;
  }

  Expected<Decl *>
  deserializeAssociatedTypeDecl(ArrayRef<uint64_t> scratch,
                                StringRef blobData) {
    IdentifierID nameID;
    DeclContextID contextID;
    TypeID defaultDefinitionID;
    bool isImplicit;
    ArrayRef<uint64_t> rawOverriddenIDs;

    decls_block::AssociatedTypeDeclLayout::readRecord(scratch, nameID,
                                                      contextID,
                                                      defaultDefinitionID,
                                                      isImplicit,
                                                      rawOverriddenIDs);

    auto DC = MF.getDeclContext(contextID);
    if (declOrOffset.isComplete())
      return declOrOffset;

    // The where-clause information is pushed up into the protocol
    // (specifically, into its requirement signature) and
    // serialized/deserialized there, so the actual Decl doesn't need to store
    // it.
    TrailingWhereClause *trailingWhere = nullptr;
    auto assocType = MF.createDecl<AssociatedTypeDecl>(
        DC, SourceLoc(), MF.getIdentifier(nameID), SourceLoc(), trailingWhere,
        &MF, defaultDefinitionID);
    declOrOffset = assocType;

    assocType->computeType();

    assert(!assocType->getDeclaredInterfaceType()->hasError() &&
           "erroneous associated type");

    AccessLevel parentAccess = cast<ProtocolDecl>(DC)->getFormalAccess();
    assocType->setAccess(std::max(parentAccess, AccessLevel::Internal));
    if (isImplicit)
      assocType->setImplicit();

    // Overridden associated types.
    SmallVector<ValueDecl *, 2> overriddenAssocTypes;
    for (auto overriddenID : rawOverriddenIDs) {
      if (auto overriddenAssocType =
              dyn_cast_or_null<AssociatedTypeDecl>(MF.getDecl(overriddenID))) {
        overriddenAssocTypes.push_back(overriddenAssocType);
      }
    }
    assocType->setOverriddenDecls(overriddenAssocTypes);

    return assocType;
  }

  Expected<Decl *> deserializeStruct(ArrayRef<uint64_t> scratch,
                                     StringRef blobData) {
    IdentifierID nameID;
    DeclContextID contextID;
    bool isImplicit;
    bool isObjC;
    GenericEnvironmentID genericEnvID;
    uint8_t rawAccessLevel;
    unsigned numConformances, numInheritedTypes;
    ArrayRef<uint64_t> rawInheritedAndDependencyIDs;

    decls_block::StructLayout::readRecord(scratch, nameID, contextID,
                                          isImplicit, isObjC, genericEnvID,
                                          rawAccessLevel,
                                          numConformances, numInheritedTypes,
                                          rawInheritedAndDependencyIDs);

    Identifier name = MF.getIdentifier(nameID);

    for (TypeID dependencyID :
           rawInheritedAndDependencyIDs.slice(numInheritedTypes)) {
      auto dependency = MF.getTypeChecked(dependencyID);
      if (!dependency) {
        return llvm::make_error<TypeError>(
            name, takeErrorInfo(dependency.takeError()));
      }
    }

    auto DC = MF.getDeclContext(contextID);
    if (declOrOffset.isComplete())
      return declOrOffset;

    auto genericParams = MF.maybeReadGenericParams(DC);
    if (declOrOffset.isComplete())
      return declOrOffset;

    auto theStruct = MF.createDecl<StructDecl>(SourceLoc(), name, SourceLoc(),
                                               None, genericParams, DC);
    declOrOffset = theStruct;

    // Read the generic environment.
    MF.configureGenericEnvironment(theStruct, genericEnvID);

    if (auto accessLevel = getActualAccessLevel(rawAccessLevel))
      theStruct->setAccess(*accessLevel);
    else
      MF.fatal();

    theStruct->setAddedImplicitInitializers();
    if (isImplicit)
      theStruct->setImplicit();
    theStruct->setIsObjC(isObjC);

    theStruct->computeType();

    handleInherited(theStruct,
                    rawInheritedAndDependencyIDs.slice(0, numInheritedTypes));

    theStruct->setMemberLoader(&MF, MF.DeclTypeCursor.GetCurrentBitNo());
    skipRecord(MF.DeclTypeCursor, decls_block::MEMBERS);
    theStruct->setConformanceLoader(
      &MF,
      encodeLazyConformanceContextData(numConformances,
                                       MF.DeclTypeCursor.GetCurrentBitNo()));

    return theStruct;
  }

  Expected<Decl *> deserializeConstructor(ArrayRef<uint64_t> scratch,
                                          StringRef blobData) {
    DeclContextID contextID;
    bool isIUO, isFailable;
    bool isImplicit, isObjC, hasStubImplementation, throws;
    GenericEnvironmentID genericEnvID;
    uint8_t storedInitKind, rawAccessLevel;
    DeclID overriddenID;
    bool needsNewVTableEntry, firstTimeRequired;
    unsigned numArgNames;
    ArrayRef<uint64_t> argNameAndDependencyIDs;

    decls_block::ConstructorLayout::readRecord(scratch, contextID,
                                               isFailable, isIUO, isImplicit,
                                               isObjC, hasStubImplementation,
                                               throws, storedInitKind,
                                               genericEnvID,
                                               overriddenID,
                                               rawAccessLevel,
                                               needsNewVTableEntry,
                                               firstTimeRequired,
                                               numArgNames,
                                               argNameAndDependencyIDs);

    // Resolve the name ids.
    SmallVector<Identifier, 2> argNames;
    for (auto argNameID : argNameAndDependencyIDs.slice(0, numArgNames))
      argNames.push_back(MF.getIdentifier(argNameID));
    DeclName name(ctx, DeclBaseName::createConstructor(), argNames);

    Optional<swift::CtorInitializerKind> initKind =
        getActualCtorInitializerKind(storedInitKind);

    DeclDeserializationError::Flags errorFlags;
    unsigned numVTableEntries = 0;
    if (initKind == CtorInitializerKind::Designated)
      errorFlags |= DeclDeserializationError::DesignatedInitializer;
    if (needsNewVTableEntry) {
      numVTableEntries = 1;
      DeclAttributes attrs;
      attrs.setRawAttributeChain(DAttrs);
    }

    auto overridden = MF.getDeclChecked(overriddenID);
    if (!overridden) {
      llvm::consumeError(overridden.takeError());
      return llvm::make_error<OverrideError>(
          name, errorFlags, numVTableEntries);
    }

    for (auto dependencyID : argNameAndDependencyIDs.slice(numArgNames)) {
      auto dependency = MF.getTypeChecked(dependencyID);
      if (!dependency) {
        return llvm::make_error<TypeError>(
            name, takeErrorInfo(dependency.takeError()),
            errorFlags, numVTableEntries);
      }
    }

    auto parent = MF.getDeclContext(contextID);
    if (declOrOffset.isComplete())
      return declOrOffset;

    auto *genericParams = MF.maybeReadGenericParams(parent);
    if (declOrOffset.isComplete())
      return declOrOffset;

    auto ctor = MF.createDecl<ConstructorDecl>(name, SourceLoc(), isFailable,
                                               /*FailabilityLoc=*/SourceLoc(),
                                               /*Throws=*/throws,
                                               /*ThrowsLoc=*/SourceLoc(),
                                               /*BodyParams=*/nullptr,
                                               genericParams, parent);
    declOrOffset = ctor;

    MF.configureGenericEnvironment(ctor, genericEnvID);

    if (auto accessLevel = getActualAccessLevel(rawAccessLevel))
      ctor->setAccess(*accessLevel);
    else
      MF.fatal();

    auto *bodyParams = MF.readParameterList();
    assert(bodyParams && "missing parameters for constructor");
    ctor->setParameters(bodyParams);

    if (auto errorConvention = MF.maybeReadForeignErrorConvention())
      ctor->setForeignErrorConvention(*errorConvention);

    if (auto bodyText = MF.maybeReadInlinableBodyText())
      ctor->setBodyStringRepresentation(*bodyText);

    if (isImplicit)
      ctor->setImplicit();
    ctor->setIsObjC(isObjC);
    if (hasStubImplementation)
      ctor->setStubImplementation(true);
    if (initKind.hasValue())
      ctx.evaluator.cacheOutput(InitKindRequest{ctor},
                                std::move(initKind.getValue()));
    ctor->setNeedsNewVTableEntry(needsNewVTableEntry);

    ctor->setOverriddenDecl(cast_or_null<ConstructorDecl>(overridden.get()));
    if (auto *overridden = ctor->getOverriddenDecl()) {
      if (!attributeChainContains<RequiredAttr>(DAttrs) ||
          !overridden->isRequired()) {
        // FIXME: why is a convenience init considered overridden when the
        // overriding init can't be marked overriding in source?
        if (!overridden->isConvenienceInit())
          AddAttribute(new (ctx) OverrideAttr(SourceLoc()));
      }
    }

    ctor->setImplicitlyUnwrappedOptional(isIUO);
    ctor->computeType();

    return ctor;
  }

  Expected<Decl *> deserializeVar(ArrayRef<uint64_t> scratch,
                                  StringRef blobData) {
    IdentifierID nameID;
    DeclContextID contextID;
    bool isImplicit, isObjC, isStatic, hasNonPatternBindingInit;
    uint8_t rawIntroducer;
    bool isGetterMutating, isSetterMutating;
    bool isLazyStorageProperty;
    DeclID lazyStorageID;
    unsigned numAccessors, numBackingProperties;
    uint8_t readImpl, writeImpl, readWriteImpl, opaqueReadOwnership;
    uint8_t rawAccessLevel, rawSetterAccessLevel;
    TypeID interfaceTypeID;
    bool isIUO;
    ModuleFile::AccessorRecord accessors;
    DeclID overriddenID, opaqueReturnTypeID;
    unsigned numVTableEntries;
    ArrayRef<uint64_t> arrayFieldIDs;

    decls_block::VarLayout::readRecord(scratch, nameID, contextID,
                                       isImplicit, isObjC, isStatic, rawIntroducer,
                                       hasNonPatternBindingInit,
                                       isGetterMutating, isSetterMutating,
                                       isLazyStorageProperty,
                                       lazyStorageID,
                                       opaqueReadOwnership,
                                       readImpl, writeImpl, readWriteImpl,
                                       numAccessors,
                                       interfaceTypeID,
                                       isIUO,
                                       overriddenID,
                                       rawAccessLevel, rawSetterAccessLevel,
                                       opaqueReturnTypeID,
                                       numBackingProperties,
                                       numVTableEntries,
                                       arrayFieldIDs);

    Identifier name = MF.getIdentifier(nameID);

    auto getErrorFlags = [&]() {
      // Stored properties in classes still impact class object layout because
      // their offset is computed and stored in the field offset vector.
      DeclDeserializationError::Flags errorFlags;

      if (!isStatic) {
        auto actualReadImpl = getActualReadImplKind(readImpl);
        if (actualReadImpl && *actualReadImpl == ReadImplKind::Stored) {
          errorFlags |= DeclDeserializationError::Flag::NeedsFieldOffsetVectorEntry;
        }
      }

      return errorFlags;
    };

    Expected<Decl *> overridden = MF.getDeclChecked(overriddenID);
    if (!overridden) {
      llvm::consumeError(overridden.takeError());

      return llvm::make_error<OverrideError>(
          name, getErrorFlags(), numVTableEntries);
    }

    // Extract the accessor IDs.
    for (DeclID accessorID : arrayFieldIDs.slice(0, numAccessors)) {
      accessors.IDs.push_back(accessorID);
    }
    arrayFieldIDs = arrayFieldIDs.slice(numAccessors);

    // Extract the backing property IDs.
    auto backingPropertyIDs = arrayFieldIDs.slice(0, numBackingProperties);
    arrayFieldIDs = arrayFieldIDs.slice(numBackingProperties);

    for (TypeID dependencyID : arrayFieldIDs) {
      auto dependency = MF.getTypeChecked(dependencyID);
      if (!dependency) {
        return llvm::make_error<TypeError>(
            name, takeErrorInfo(dependency.takeError()),
            getErrorFlags(), numVTableEntries);
      }
    }

    auto DC = MF.getDeclContext(contextID);
    if (declOrOffset.isComplete())
      return declOrOffset;

    auto introducer = getActualVarDeclIntroducer(
        (serialization::VarDeclIntroducer) rawIntroducer);
    if (!introducer)
      MF.fatal();

    auto var = MF.createDecl<VarDecl>(/*IsStatic*/ isStatic, *introducer,
                                      /*IsCaptureList*/ false, SourceLoc(),
                                      name, DC);
    var->setHasNonPatternBindingInit(hasNonPatternBindingInit);
    var->setIsGetterMutating(isGetterMutating);
    var->setIsSetterMutating(isSetterMutating);
    declOrOffset = var;

    Type interfaceType = MF.getType(interfaceTypeID);
    var->setInterfaceType(interfaceType);
    var->setImplicitlyUnwrappedOptional(isIUO);

    if (auto referenceStorage = interfaceType->getAs<ReferenceStorageType>())
      AddAttribute(
          new (ctx) ReferenceOwnershipAttr(referenceStorage->getOwnership()));

    MF.configureStorage(var, opaqueReadOwnership,
                        readImpl, writeImpl, readWriteImpl, accessors);
    auto accessLevel = getActualAccessLevel(rawAccessLevel);
    if (!accessLevel)
      MF.fatal();

    var->setAccess(*accessLevel);

    if (var->isSettable(nullptr)) {
      auto setterAccess = getActualAccessLevel(rawSetterAccessLevel);
      if (!setterAccess)
        MF.fatal();
      var->setSetterAccess(*setterAccess);

      // If we have a less-accessible setter, honor that by adding the
      // setter access attribute.
      if (*setterAccess < *accessLevel) {
        AddAttribute(
          new (ctx) SetterAccessAttr(SourceLoc(), SourceLoc(),
                                     *setterAccess, /*implicit*/true));
      }
    }

    if (isImplicit)
      var->setImplicit();
    var->setIsObjC(isObjC);

    var->setOverriddenDecl(cast_or_null<VarDecl>(overridden.get()));
    if (var->getOverriddenDecl())
      AddAttribute(new (ctx) OverrideAttr(SourceLoc()));

    // Add the @_hasStorage attribute if this var has storage.
    if (var->hasStorage())
      AddAttribute(new (ctx) HasStorageAttr(/*isImplicit:*/true));

    if (opaqueReturnTypeID) {
      var->setOpaqueResultTypeDecl(
                         cast<OpaqueTypeDecl>(MF.getDecl(opaqueReturnTypeID)));
    }

    // If this is a lazy property, record its backing storage.
    if (lazyStorageID) {
      VarDecl *storage = cast<VarDecl>(MF.getDecl(lazyStorageID));
      ctx.evaluator.cacheOutput(
          LazyStoragePropertyRequest{var}, std::move(storage));
    }

    var->setLazyStorageProperty(isLazyStorageProperty);

    // If there are any backing properties, record them.
    if (numBackingProperties > 0) {
      VarDecl *backingVar = cast<VarDecl>(MF.getDecl(backingPropertyIDs[0]));
      VarDecl *storageWrapperVar = nullptr;
      if (numBackingProperties > 1) {
        storageWrapperVar = cast<VarDecl>(MF.getDecl(backingPropertyIDs[1]));
      }

      PropertyWrapperBackingPropertyInfo info(
          backingVar, storageWrapperVar, nullptr, nullptr, nullptr);
      ctx.evaluator.cacheOutput(
          PropertyWrapperBackingPropertyInfoRequest{var}, std::move(info));
      ctx.evaluator.cacheOutput(
          PropertyWrapperBackingPropertyTypeRequest{var},
          backingVar->getInterfaceType());
      backingVar->setOriginalWrappedProperty(var);

      if (storageWrapperVar)
        storageWrapperVar->setOriginalWrappedProperty(var);
    }

    return var;
  }

  Expected<Decl *> deserializeParam(ArrayRef<uint64_t> scratch,
                                    StringRef blobData) {
    IdentifierID argNameID, paramNameID;
    DeclContextID contextID;
    unsigned rawSpecifier;
    TypeID interfaceTypeID;
    bool isIUO;
    bool isVariadic;
    bool isAutoClosure;
    uint8_t rawDefaultArg;

    decls_block::ParamLayout::readRecord(scratch, argNameID, paramNameID,
                                         contextID, rawSpecifier,
                                         interfaceTypeID, isIUO, isVariadic,
                                         isAutoClosure, rawDefaultArg);

    auto DC = MF.getDeclContext(contextID);
    if (declOrOffset.isComplete())
      return declOrOffset;

    auto specifier = getActualParamDeclSpecifier(
                              (serialization::ParamDeclSpecifier)rawSpecifier);
    if (!specifier)
      MF.fatal();

    auto param = MF.createDecl<ParamDecl>(*specifier, SourceLoc(), SourceLoc(),
                                          MF.getIdentifier(argNameID),
                                          SourceLoc(),
                                          MF.getIdentifier(paramNameID), DC);

    declOrOffset = param;

    auto paramTy = MF.getType(interfaceTypeID);
    if (paramTy->hasError()) {
      // FIXME: This should never happen, because we don't serialize
      // error types.
      DC->dumpContext();
      paramTy->dump();
      MF.fatal();
    }

    param->setInterfaceType(paramTy);
    param->setImplicitlyUnwrappedOptional(isIUO);
    param->setVariadic(isVariadic);
    param->setAutoClosure(isAutoClosure);

    // Decode the default argument kind.
    // FIXME: Default argument expression, if available.
    if (auto defaultArg = getActualDefaultArgKind(rawDefaultArg)) {
      param->setDefaultArgumentKind(*defaultArg);
      if (!blobData.empty())
        param->setDefaultValueStringRepresentation(blobData);
    }
    return param;
  }

  Expected<Decl *> deserializeAnyFunc(ArrayRef<uint64_t> scratch,
                                      StringRef blobData,
                                      bool isAccessor) {
    DeclContextID contextID;
    bool isImplicit;
    bool isStatic;
    uint8_t rawStaticSpelling, rawAccessLevel, rawMutModifier;
    uint8_t rawAccessorKind;
    bool isObjC, hasForcedStaticDispatch, throws;
    unsigned numNameComponentsBiased;
    GenericEnvironmentID genericEnvID;
    TypeID resultInterfaceTypeID;
    bool isIUO;
    DeclID associatedDeclID;
    DeclID overriddenID;
    DeclID accessorStorageDeclID;
    bool needsNewVTableEntry, isTransparent;
    DeclID opaqueResultTypeDeclID;
    ArrayRef<uint64_t> nameAndDependencyIDs;

    if (!isAccessor) {
      decls_block::FuncLayout::readRecord(scratch, contextID, isImplicit,
                                          isStatic, rawStaticSpelling, isObjC,
                                          rawMutModifier,
                                          hasForcedStaticDispatch, throws,
                                          genericEnvID,
                                          resultInterfaceTypeID,
                                          isIUO,
                                          associatedDeclID, overriddenID,
                                          numNameComponentsBiased,
                                          rawAccessLevel,
                                          needsNewVTableEntry,
                                          opaqueResultTypeDeclID,
                                          nameAndDependencyIDs);
    } else {
      decls_block::AccessorLayout::readRecord(scratch, contextID, isImplicit,
                                              isStatic, rawStaticSpelling, isObjC,
                                              rawMutModifier,
                                              hasForcedStaticDispatch, throws,
                                              genericEnvID,
                                              resultInterfaceTypeID,
                                              isIUO,
                                              overriddenID,
                                              accessorStorageDeclID,
                                              rawAccessorKind,
                                              rawAccessLevel,
                                              needsNewVTableEntry,
                                              isTransparent,
                                              nameAndDependencyIDs);
    }

    DeclDeserializationError::Flags errorFlags;
    unsigned numVTableEntries = needsNewVTableEntry ? 1 : 0;

    // Parse the accessor-specific fields.
    AbstractStorageDecl *storage = nullptr;
    AccessorKind accessorKind;
    if (isAccessor) {
      auto storageResult = MF.getDeclChecked(accessorStorageDeclID);
      if (!storageResult ||
          !(storage =
              dyn_cast_or_null<AbstractStorageDecl>(storageResult.get()))) {
        // FIXME: "TypeError" isn't exactly correct for this.
        return llvm::make_error<TypeError>(
            DeclName(), takeErrorInfo(storageResult.takeError()),
            errorFlags, numVTableEntries);
      }

      if (auto accessorKindResult = getActualAccessorKind(rawAccessorKind))
        accessorKind = *accessorKindResult;
      else
        MF.fatal();

      // Deserializing the storage declaration will cause a recurrence
      // into this code.  When we come out, don't create the accessor twice.
      // TODO: find some better way of breaking this cycle, like lazily
      // deserializing the accessors.
      if (auto accessor = storage->getAccessor(accessorKind))
        return accessor;
    }

    // Resolve the name ids.
    DeclName name;
    ArrayRef<uint64_t> dependencyIDs;
    if (isAccessor) {
      dependencyIDs = nameAndDependencyIDs;
    } else {
      Identifier baseName = MF.getIdentifier(nameAndDependencyIDs.front());
      if (numNameComponentsBiased != 0) {
        SmallVector<Identifier, 2> names;
        for (auto nameID : nameAndDependencyIDs.slice(1,
                                                      numNameComponentsBiased-1)){
          names.push_back(MF.getIdentifier(nameID));
        }
        name = DeclName(ctx, baseName, names);
        dependencyIDs = nameAndDependencyIDs.slice(numNameComponentsBiased);
      } else {
        name = baseName;
        dependencyIDs = nameAndDependencyIDs.drop_front();
      }
    }

    Expected<Decl *> overriddenOrError = MF.getDeclChecked(overriddenID);
    Decl *overridden;
    if (overriddenOrError) {
      overridden = overriddenOrError.get();
    } else {
      llvm::consumeError(overriddenOrError.takeError());
      // There's one case where we know it's safe to ignore a missing override:
      // if this declaration is '@objc' and 'dynamic'.
      bool canIgnoreMissingOverriddenDecl = false;
      if (isObjC && ctx.LangOpts.EnableDeserializationRecovery) {
        canIgnoreMissingOverriddenDecl =
            std::any_of(DeclAttributes::iterator(DAttrs),
                        DeclAttributes::iterator(nullptr),
                        [](const DeclAttribute *attr) -> bool {
          return isa<DynamicAttr>(attr);
        });
      }
      if (!canIgnoreMissingOverriddenDecl)
        return llvm::make_error<OverrideError>(
            name, errorFlags, numVTableEntries);

      overridden = nullptr;
    }

    for (TypeID dependencyID : dependencyIDs) {
      auto dependency = MF.getTypeChecked(dependencyID);
      if (!dependency) {
        return llvm::make_error<TypeError>(
            name, takeErrorInfo(dependency.takeError()),
            errorFlags, numVTableEntries);
      }
    }

    auto DC = MF.getDeclContext(contextID);
    if (declOrOffset.isComplete())
      return declOrOffset;

    // Read generic params before reading the type, because the type may
    // reference generic parameters, and we want them to have a dummy
    // DeclContext for now.
    GenericParamList *genericParams = MF.maybeReadGenericParams(DC);

    auto staticSpelling = getActualStaticSpellingKind(rawStaticSpelling);
    if (!staticSpelling.hasValue())
      MF.fatal();

    if (declOrOffset.isComplete())
      return declOrOffset;

    FuncDecl *fn;
    if (!isAccessor) {
      fn = FuncDecl::createDeserialized(
        ctx, /*StaticLoc=*/SourceLoc(), staticSpelling.getValue(),
        /*FuncLoc=*/SourceLoc(), name, /*NameLoc=*/SourceLoc(),
        /*Throws=*/throws, /*ThrowsLoc=*/SourceLoc(),
        genericParams, DC);
    } else {
      auto *accessor = AccessorDecl::createDeserialized(
        ctx, /*FuncLoc=*/SourceLoc(), /*AccessorKeywordLoc=*/SourceLoc(),
        accessorKind, storage,
        /*StaticLoc=*/SourceLoc(), staticSpelling.getValue(),
        /*Throws=*/throws, /*ThrowsLoc=*/SourceLoc(),
        genericParams, DC);
      accessor->setIsTransparent(isTransparent);

      fn = accessor;
    }
    declOrOffset = fn;

    MF.configureGenericEnvironment(fn, genericEnvID);

    if (auto accessLevel = getActualAccessLevel(rawAccessLevel))
      fn->setAccess(*accessLevel);
    else
      MF.fatal();

    if (auto SelfAccessKind = getActualSelfAccessKind(rawMutModifier))
      fn->setSelfAccessKind(*SelfAccessKind);
    else
      MF.fatal();

    if (!isAccessor) {
      if (Decl *associated = MF.getDecl(associatedDeclID)) {
        if (auto op = dyn_cast<OperatorDecl>(associated)) {
          ctx.evaluator.cacheOutput(FunctionOperatorRequest{fn},
                                    std::move(op));

          if (isa<PrefixOperatorDecl>(op))
            fn->getAttrs().add(new (ctx) PrefixAttr(/*implicit*/false));
          else if (isa<PostfixOperatorDecl>(op))
            fn->getAttrs().add(new (ctx) PostfixAttr(/*implicit*/false));
          // Note that an explicit 'infix' is not required.
        }
        // Otherwise, unknown associated decl kind.
      }
    }

    fn->setStatic(isStatic);

    fn->getBodyResultTypeLoc().setType(MF.getType(resultInterfaceTypeID));
    fn->setImplicitlyUnwrappedOptional(isIUO);

    ParameterList *paramList = MF.readParameterList();
    fn->setParameters(paramList);

    if (auto errorConvention = MF.maybeReadForeignErrorConvention())
      fn->setForeignErrorConvention(*errorConvention);

    if (auto bodyText = MF.maybeReadInlinableBodyText())
      fn->setBodyStringRepresentation(*bodyText);

    fn->setOverriddenDecl(cast_or_null<FuncDecl>(overridden));
    if (fn->getOverriddenDecl())
      AddAttribute(new (ctx) OverrideAttr(SourceLoc()));

    if (isImplicit)
      fn->setImplicit();
    fn->setIsObjC(isObjC);
    fn->setForcedStaticDispatch(hasForcedStaticDispatch);
    fn->setNeedsNewVTableEntry(needsNewVTableEntry);

    if (opaqueResultTypeDeclID)
      fn->setOpaqueResultTypeDecl(
                     cast<OpaqueTypeDecl>(MF.getDecl(opaqueResultTypeDeclID)));

    // Set the interface type.
    fn->computeType();

    return fn;
  }

  Expected<Decl *> deserializeFunc(ArrayRef<uint64_t> scratch,
                                   StringRef blobData) {
    return deserializeAnyFunc(scratch, blobData, /*isAccessor*/false);
  }
  Expected<Decl *> deserializeAccessor(ArrayRef<uint64_t> scratch,
                                       StringRef blobData) {
    return deserializeAnyFunc(scratch, blobData, /*isAccessor*/true);
  }
      
  Expected<Decl *> deserializeOpaqueType(ArrayRef<uint64_t> scratch,
                                         StringRef blobData) {
    DeclID namingDeclID;
    DeclContextID contextID;
    GenericSignatureID interfaceSigID;
    TypeID interfaceTypeID;
    GenericEnvironmentID genericEnvID;
    SubstitutionMapID underlyingTypeID;
    
    decls_block::OpaqueTypeLayout::readRecord(scratch, contextID,
                                              namingDeclID, interfaceSigID,
                                              interfaceTypeID, genericEnvID,
                                              underlyingTypeID);
    
    auto declContext = MF.getDeclContext(contextID);
    auto sig = MF.getGenericSignature(interfaceSigID);
    auto interfaceType = MF.getType(interfaceTypeID)
                            ->castTo<GenericTypeParamType>();
    
    // Check for reentrancy.
    if (declOrOffset.isComplete())
      return cast<OpaqueTypeDecl>(declOrOffset.get());
      
    // Create the decl.
    auto opaqueDecl =
      new (ctx) OpaqueTypeDecl(nullptr, nullptr, declContext,
                               sig, interfaceType);
    declOrOffset = opaqueDecl;

    auto namingDecl = cast<ValueDecl>(MF.getDecl(namingDeclID));
    opaqueDecl->setNamingDecl(namingDecl);

    if (auto genericParams = MF.maybeReadGenericParams(opaqueDecl))
      opaqueDecl->setGenericParams(genericParams);

    auto genericEnv = MF.getGenericEnvironment(genericEnvID);
    opaqueDecl->setGenericEnvironment(genericEnv);
    if (underlyingTypeID)
      opaqueDecl->setUnderlyingTypeSubstitutions(
                                       MF.getSubstitutionMap(underlyingTypeID));
    SubstitutionMap subs;
    if (genericEnv) {
      subs = genericEnv->getGenericSignature()->getIdentitySubstitutionMap();
    }
    auto opaqueTy = OpaqueTypeArchetypeType::get(opaqueDecl, subs);
    auto metatype = MetatypeType::get(opaqueTy);
    opaqueDecl->setInterfaceType(metatype);
    return opaqueDecl;
  }

  Expected<Decl *> deserializePatternBinding(ArrayRef<uint64_t> scratch,
                                             StringRef blobData) {
    DeclContextID contextID;
    bool isImplicit;
    bool isStatic;
    uint8_t RawStaticSpelling;
    unsigned numPatterns;
    ArrayRef<uint64_t> initContextIDs;

    decls_block::PatternBindingLayout::readRecord(scratch, contextID,
                                                  isImplicit,
                                                  isStatic,
                                                  RawStaticSpelling,
                                                  numPatterns,
                                                  initContextIDs);
    auto StaticSpelling = getActualStaticSpellingKind(RawStaticSpelling);
    if (!StaticSpelling.hasValue())
      MF.fatal();

    auto dc = MF.getDeclContext(contextID);

    SmallVector<std::pair<Pattern *, DeclContextID>, 4> patterns;
    for (unsigned i = 0; i != numPatterns; ++i) {
      auto pattern = MF.readPattern(dc);
      if (!pattern) {
        // Silently drop the pattern...
        llvm::consumeError(pattern.takeError());
        // ...but continue to read any further patterns we're expecting.
        continue;
      }

      patterns.emplace_back(pattern.get(), DeclContextID());
      if (!initContextIDs.empty()) {
        patterns.back().second =
            DeclContextID::getFromOpaqueValue(initContextIDs[i]);
      }
    }

    auto binding =
      PatternBindingDecl::createDeserialized(ctx, SourceLoc(),
                                             StaticSpelling.getValue(),
                                             SourceLoc(), patterns.size(), dc);
    declOrOffset = binding;

    binding->setStatic(isStatic);

    if (isImplicit)
      binding->setImplicit();

    for (unsigned i = 0; i != patterns.size(); ++i) {
      DeclContext *initContext = MF.getDeclContext(patterns[i].second);
      binding->setPattern(i, patterns[i].first, initContext);
    }

    return binding;
  }

  Expected<Decl *> deserializeProtocol(ArrayRef<uint64_t> scratch,
                                       StringRef blobData) {
    IdentifierID nameID;
    DeclContextID contextID;
    bool isImplicit, isClassBounded, isObjC, existentialTypeSupported;
    uint8_t rawAccessLevel;
    unsigned numInheritedTypes;
    ArrayRef<uint64_t> rawInheritedAndDependencyIDs;

    decls_block::ProtocolLayout::readRecord(scratch, nameID, contextID,
                                            isImplicit, isClassBounded, isObjC,
                                            existentialTypeSupported,
                                            rawAccessLevel, numInheritedTypes,
                                            rawInheritedAndDependencyIDs);

    Identifier name = MF.getIdentifier(nameID);

    for (TypeID dependencyID :
           rawInheritedAndDependencyIDs.slice(numInheritedTypes)) {
      auto dependency = MF.getTypeChecked(dependencyID);
      if (!dependency) {
        return llvm::make_error<TypeError>(
            name, takeErrorInfo(dependency.takeError()));
      }
    }

    auto DC = MF.getDeclContext(contextID);
    if (declOrOffset.isComplete())
      return declOrOffset;

    auto proto = MF.createDecl<ProtocolDecl>(DC, SourceLoc(), SourceLoc(), name,
                                             None, /*TrailingWhere=*/nullptr);
    declOrOffset = proto;

    ctx.evaluator.cacheOutput(ProtocolRequiresClassRequest{proto},
                              std::move(isClassBounded));
    ctx.evaluator.cacheOutput(ExistentialTypeSupportedRequest{proto},
                              std::move(existentialTypeSupported));

    if (auto accessLevel = getActualAccessLevel(rawAccessLevel))
      proto->setAccess(*accessLevel);
    else
      MF.fatal();

    auto genericParams = MF.maybeReadGenericParams(DC);
    assert(genericParams && "protocol with no generic parameters?");
    proto->setGenericParams(genericParams);

    handleInherited(proto,
                    rawInheritedAndDependencyIDs.slice(0, numInheritedTypes));

    if (isImplicit)
      proto->setImplicit();
    proto->setIsObjC(isObjC);

    proto->computeType();

    proto->setCircularityCheck(CircularityCheck::Checked);

    proto->setLazyRequirementSignature(&MF,
                                       MF.DeclTypeCursor.GetCurrentBitNo());
    if (llvm::Error Err = skipGenericRequirements(MF.DeclTypeCursor))
      MF.fatal(std::move(Err));

    proto->setMemberLoader(&MF, MF.DeclTypeCursor.GetCurrentBitNo());

    return proto;
  }

  template <typename OperatorLayout, typename OperatorDecl>
  Expected<Decl *> deserializeUnaryOperator(ArrayRef<uint64_t> scratch,
                                            StringRef blobData) {
    IdentifierID nameID;
    DeclContextID contextID;
    ArrayRef<uint64_t> designatedNominalTypeDeclIDs;

    OperatorLayout::readRecord(scratch, nameID, contextID,
                               designatedNominalTypeDeclIDs);
    auto DC = MF.getDeclContext(contextID);

    SmallVector<NominalTypeDecl *, 1> designatedNominalTypes;
    for (auto id : designatedNominalTypeDeclIDs) {
      Expected<Decl *> nominal = MF.getDeclChecked(id);
      if (!nominal)
        return nominal.takeError();
      designatedNominalTypes.push_back(cast<NominalTypeDecl>(nominal.get()));
    }

    auto result = MF.createDecl<OperatorDecl>(
        DC, SourceLoc(), MF.getIdentifier(nameID), SourceLoc(),
        ctx.AllocateCopy(designatedNominalTypes));

    declOrOffset = result;
    return result;
  }

  Expected<Decl *> deserializePrefixOperator(ArrayRef<uint64_t> scratch,
                                             StringRef blobData) {
    return deserializeUnaryOperator<decls_block::PrefixOperatorLayout,
                                    PrefixOperatorDecl>(scratch, blobData);
  }

  Expected<Decl *> deserializePostfixOperator(ArrayRef<uint64_t> scratch,
                                              StringRef blobData) {
    return deserializeUnaryOperator<decls_block::PostfixOperatorLayout,
                                    PostfixOperatorDecl>(scratch, blobData);
  }

  Expected<Decl *> deserializeInfixOperator(ArrayRef<uint64_t> scratch,
                                            StringRef blobData) {
    IdentifierID nameID;
    DeclContextID contextID;
    DeclID precedenceGroupID;
    ArrayRef<uint64_t> designatedNominalTypeDeclIDs;

    decls_block::InfixOperatorLayout::readRecord(scratch, nameID, contextID,
                                                 precedenceGroupID,
                                                 designatedNominalTypeDeclIDs);

    Expected<Decl *> precedenceGroup = MF.getDeclChecked(precedenceGroupID);
    if (!precedenceGroup)
      return precedenceGroup.takeError();

    auto DC = MF.getDeclContext(contextID);

    SmallVector<NominalTypeDecl *, 1> designatedNominalTypes;
    for (auto id : designatedNominalTypeDeclIDs) {
      Expected<Decl *> nominal = MF.getDeclChecked(id);
      if (!nominal)
        return nominal.takeError();
      designatedNominalTypes.push_back(cast<NominalTypeDecl>(nominal.get()));
    }

    auto result = MF.createDecl<InfixOperatorDecl>(
        DC, SourceLoc(), MF.getIdentifier(nameID), SourceLoc(), SourceLoc(),
        cast_or_null<PrecedenceGroupDecl>(precedenceGroup.get()),
        ctx.AllocateCopy(designatedNominalTypes));

    declOrOffset = result;
    return result;
  }

  Expected<Decl *> deserializePrecedenceGroup(ArrayRef<uint64_t> scratch,
                                              StringRef blobData) {
    IdentifierID nameID;
    DeclContextID contextID;
    uint8_t rawAssociativity;
    bool assignment;
    unsigned numHigherThan;
    ArrayRef<uint64_t> rawRelations;

    decls_block::PrecedenceGroupLayout::readRecord(scratch, nameID, contextID,
                                                   rawAssociativity,
                                                   assignment, numHigherThan,
                                                   rawRelations);

    auto DC = MF.getDeclContext(contextID);

    auto associativity = getActualAssociativity(rawAssociativity);
    if (!associativity.hasValue())
      MF.fatal();

    if (numHigherThan > rawRelations.size())
      MF.fatal();

    SmallVector<PrecedenceGroupDecl::Relation, 4> higherThan;
    for (auto relID : rawRelations.slice(0, numHigherThan)) {
      PrecedenceGroupDecl *rel = nullptr;
      if (relID)
        rel = dyn_cast_or_null<PrecedenceGroupDecl>(MF.getDecl(relID));
      if (!rel)
        MF.fatal();

      higherThan.push_back({SourceLoc(), rel->getName(), rel});
    }

    SmallVector<PrecedenceGroupDecl::Relation, 4> lowerThan;
    for (auto relID : rawRelations.slice(numHigherThan)) {
      PrecedenceGroupDecl *rel = nullptr;
      if (relID)
        rel = dyn_cast_or_null<PrecedenceGroupDecl>(MF.getDecl(relID));
      if (!rel)
        MF.fatal();

      lowerThan.push_back({SourceLoc(), rel->getName(), rel});
    }

    declOrOffset = PrecedenceGroupDecl::create(DC, SourceLoc(), SourceLoc(),
                                               MF.getIdentifier(nameID),
                                               SourceLoc(),
                                               SourceLoc(), SourceLoc(),
                                               *associativity,
                                               SourceLoc(), SourceLoc(),
                                               assignment,
                                               SourceLoc(), higherThan,
                                               SourceLoc(), lowerThan,
                                               SourceLoc());
    return declOrOffset.get();
  }

  Expected<Decl *> deserializeClass(ArrayRef<uint64_t> scratch,
                                    StringRef blobData) {
    IdentifierID nameID;
    DeclContextID contextID;
    bool isImplicit, isObjC;
    bool inheritsSuperclassInitializers;
    GenericEnvironmentID genericEnvID;
    TypeID superclassID;
    uint8_t rawAccessLevel;
    unsigned numConformances, numInheritedTypes;
    ArrayRef<uint64_t> rawInheritedAndDependencyIDs;
    decls_block::ClassLayout::readRecord(scratch, nameID, contextID,
                                         isImplicit, isObjC,
                                         inheritsSuperclassInitializers,
                                         genericEnvID, superclassID,
                                         rawAccessLevel, numConformances,
                                         numInheritedTypes,
                                         rawInheritedAndDependencyIDs);

    Identifier name = MF.getIdentifier(nameID);

    for (TypeID dependencyID :
           rawInheritedAndDependencyIDs.slice(numInheritedTypes)) {
      auto dependency = MF.getTypeChecked(dependencyID);
      if (!dependency) {
        return llvm::make_error<TypeError>(
            name, takeErrorInfo(dependency.takeError()));
      }
    }

    auto DC = MF.getDeclContext(contextID);
    if (declOrOffset.isComplete())
      return declOrOffset;

    auto genericParams = MF.maybeReadGenericParams(DC);
    if (declOrOffset.isComplete())
      return declOrOffset;

    auto theClass = MF.createDecl<ClassDecl>(SourceLoc(), name, SourceLoc(),
                                             None, genericParams, DC);
    declOrOffset = theClass;

    MF.configureGenericEnvironment(theClass, genericEnvID);

    if (auto accessLevel = getActualAccessLevel(rawAccessLevel))
      theClass->setAccess(*accessLevel);
    else
      MF.fatal();

    theClass->setAddedImplicitInitializers();
    if (isImplicit)
      theClass->setImplicit();
    theClass->setIsObjC(isObjC);
    theClass->setSuperclass(MF.getType(superclassID));
    if (inheritsSuperclassInitializers)
      theClass->setInheritsSuperclassInitializers();

    theClass->computeType();

    handleInherited(theClass,
                    rawInheritedAndDependencyIDs.slice(0, numInheritedTypes));

    theClass->setMemberLoader(&MF, MF.DeclTypeCursor.GetCurrentBitNo());
    skipRecord(MF.DeclTypeCursor, decls_block::MEMBERS);
    theClass->setConformanceLoader(
      &MF,
      encodeLazyConformanceContextData(numConformances,
                                       MF.DeclTypeCursor.GetCurrentBitNo()));

    theClass->setCircularityCheck(CircularityCheck::Checked);
    return theClass;
  }

  Expected<Decl *> deserializeEnum(ArrayRef<uint64_t> scratch,
                                   StringRef blobData) {
    IdentifierID nameID;
    DeclContextID contextID;
    bool isImplicit;
    bool isObjC;
    GenericEnvironmentID genericEnvID;
    TypeID rawTypeID;
    uint8_t rawAccessLevel;
    unsigned numConformances, numInherited;
    ArrayRef<uint64_t> rawInheritedAndDependencyIDs;

    decls_block::EnumLayout::readRecord(scratch, nameID, contextID,
                                        isImplicit, isObjC, genericEnvID,
                                        rawTypeID, rawAccessLevel,
                                        numConformances, numInherited,
                                        rawInheritedAndDependencyIDs);

    auto DC = MF.getDeclContext(contextID);
    if (declOrOffset.isComplete())
      return declOrOffset;

    Identifier name = MF.getIdentifier(nameID);
    for (TypeID dependencyID :
           rawInheritedAndDependencyIDs.slice(numInherited)) {
      auto dependency = MF.getTypeChecked(dependencyID);
      if (!dependency) {
        return llvm::make_error<TypeError>(
            name, takeErrorInfo(dependency.takeError()));
      }
    }

    auto genericParams = MF.maybeReadGenericParams(DC);
    if (declOrOffset.isComplete())
      return declOrOffset;

    auto theEnum = MF.createDecl<EnumDecl>(SourceLoc(), name, SourceLoc(), None,
                                           genericParams, DC);

    declOrOffset = theEnum;

    MF.configureGenericEnvironment(theEnum, genericEnvID);

    if (auto accessLevel = getActualAccessLevel(rawAccessLevel))
      theEnum->setAccess(*accessLevel);
    else
      MF.fatal();

    theEnum->setAddedImplicitInitializers();
    if (isImplicit)
      theEnum->setImplicit();
    theEnum->setIsObjC(isObjC);

    theEnum->setRawType(MF.getType(rawTypeID));

    theEnum->computeType();

    auto rawInheritedIDs = rawInheritedAndDependencyIDs.slice(0, numInherited);
    handleInherited(theEnum, rawInheritedIDs);

    theEnum->setMemberLoader(&MF, MF.DeclTypeCursor.GetCurrentBitNo());
    skipRecord(MF.DeclTypeCursor, decls_block::MEMBERS);
    theEnum->setConformanceLoader(
      &MF,
      encodeLazyConformanceContextData(numConformances,
                                       MF.DeclTypeCursor.GetCurrentBitNo()));
    return theEnum;
  }

  Expected<Decl *> deserializeEnumElement(ArrayRef<uint64_t> scratch,
                                          StringRef blobData) {
    DeclContextID contextID;
    bool isImplicit, hasPayload, isRawValueImplicit, isNegative;
    unsigned rawValueKindID;
    IdentifierID rawValueData;
    unsigned numArgNames;
    ArrayRef<uint64_t> argNameAndDependencyIDs;

    decls_block::EnumElementLayout::readRecord(scratch, contextID,
                                               isImplicit, hasPayload,
                                               rawValueKindID,
                                               isRawValueImplicit, isNegative,
                                               rawValueData,
                                               numArgNames,
                                               argNameAndDependencyIDs);

    // Resolve the name ids.
    Identifier baseName = MF.getIdentifier(argNameAndDependencyIDs.front());
    SmallVector<Identifier, 2> argNames;
    for (auto argNameID : argNameAndDependencyIDs.slice(1, numArgNames-1))
      argNames.push_back(MF.getIdentifier(argNameID));
    DeclName compoundName(ctx, baseName, argNames);
    DeclName name = argNames.empty() ? baseName : compoundName;

    for (TypeID dependencyID : argNameAndDependencyIDs.slice(numArgNames)) {
      auto dependency = MF.getTypeChecked(dependencyID);
      if (!dependency) {
        // Enum elements never introduce missing members in their parent enum.
        //
        // A frozen enum cannot be laid out if its missing cases anyway,
        // so the dependency mechanism ensures the entire enum fails to
        // deserialize.
        //
        // For a resilient enum, we don't care and just drop the element
        // and continue.
        return llvm::make_error<TypeError>(
          name, takeErrorInfo(dependency.takeError()));
      }
    }

    // Read payload parameter list, if it exists.
    ParameterList *paramList = nullptr;
    if (hasPayload) {
      paramList = MF.readParameterList();
    }

    DeclContext *DC = MF.getDeclContext(contextID);
    if (declOrOffset.isComplete())
      return declOrOffset;

    auto elem = MF.createDecl<EnumElementDecl>(SourceLoc(),
                                               name,
                                               paramList,
                                               SourceLoc(),
                                               nullptr,
                                               DC);
    declOrOffset = elem;

    // Deserialize the literal raw value, if any.
    switch ((EnumElementRawValueKind)rawValueKindID) {
    case EnumElementRawValueKind::None:
      break;
    case EnumElementRawValueKind::IntegerLiteral: {
      auto literalText = MF.getIdentifierText(rawValueData);
      auto literal = new (ctx) IntegerLiteralExpr(literalText, SourceLoc(),
                                                  isRawValueImplicit);
      if (isNegative)
        literal->setNegative(SourceLoc());
      elem->setRawValueExpr(literal);
    }
    }

    elem->computeType();

    if (isImplicit)
      elem->setImplicit();
    elem->setAccess(std::max(cast<EnumDecl>(DC)->getFormalAccess(),
                             AccessLevel::Internal));

    return elem;
  }

  Expected<Decl *> deserializeSubscript(ArrayRef<uint64_t> scratch,
                                        StringRef blobData) {
    DeclContextID contextID;
    bool isImplicit, isObjC, isGetterMutating, isSetterMutating;
    GenericEnvironmentID genericEnvID;
    TypeID elemInterfaceTypeID;
    bool isIUO;
    ModuleFile::AccessorRecord accessors;
    DeclID overriddenID, opaqueReturnTypeID;
    uint8_t rawAccessLevel, rawSetterAccessLevel, rawStaticSpelling;
    uint8_t opaqueReadOwnership, readImpl, writeImpl, readWriteImpl;
    unsigned numArgNames, numAccessors;
    unsigned numVTableEntries;
    ArrayRef<uint64_t> argNameAndDependencyIDs;

    decls_block::SubscriptLayout::readRecord(scratch, contextID,
                                             isImplicit, isObjC,
                                             isGetterMutating, isSetterMutating,
                                             opaqueReadOwnership,
                                             readImpl, writeImpl, readWriteImpl,
                                             numAccessors,
                                             genericEnvID,
                                             elemInterfaceTypeID,
                                             isIUO,
                                             overriddenID, rawAccessLevel,
                                             rawSetterAccessLevel,
                                             rawStaticSpelling, numArgNames,
                                             opaqueReturnTypeID,
                                             numVTableEntries,
                                             argNameAndDependencyIDs);
    // Resolve the name ids.
    SmallVector<Identifier, 2> argNames;
    for (auto argNameID : argNameAndDependencyIDs.slice(0, numArgNames))
      argNames.push_back(MF.getIdentifier(argNameID));
    DeclName name(ctx, DeclBaseName::createSubscript(), argNames);
    argNameAndDependencyIDs = argNameAndDependencyIDs.slice(numArgNames);

    // Exctract the accessor IDs.
    for (DeclID accessorID : argNameAndDependencyIDs.slice(0, numAccessors)) {
      accessors.IDs.push_back(accessorID);
    }
    argNameAndDependencyIDs = argNameAndDependencyIDs.slice(numAccessors);

    Expected<Decl *> overridden = MF.getDeclChecked(overriddenID);
    if (!overridden) {
      llvm::consumeError(overridden.takeError());

      DeclDeserializationError::Flags errorFlags;
      return llvm::make_error<OverrideError>(
          name, errorFlags, numVTableEntries);
    }

    for (TypeID dependencyID : argNameAndDependencyIDs) {
      auto dependency = MF.getTypeChecked(dependencyID);
      if (!dependency) {
        DeclDeserializationError::Flags errorFlags;
        return llvm::make_error<TypeError>(
            name, takeErrorInfo(dependency.takeError()),
            errorFlags, numVTableEntries);
      }
    }

    auto parent = MF.getDeclContext(contextID);
    if (declOrOffset.isComplete())
      return declOrOffset;

    auto *genericParams = MF.maybeReadGenericParams(parent);
    if (declOrOffset.isComplete())
      return declOrOffset;
    
    auto staticSpelling = getActualStaticSpellingKind(rawStaticSpelling);
    if (!staticSpelling.hasValue())
      MF.fatal();

    auto subscript = MF.createDecl<SubscriptDecl>(name,
                                                  SourceLoc(), *staticSpelling,
                                                  SourceLoc(), nullptr,
                                                  SourceLoc(), TypeLoc(),
                                                  parent, genericParams);
    subscript->setIsGetterMutating(isGetterMutating);
    subscript->setIsSetterMutating(isSetterMutating);
    declOrOffset = subscript;

    MF.configureGenericEnvironment(subscript, genericEnvID);

    subscript->setIndices(MF.readParameterList());

    MF.configureStorage(subscript, opaqueReadOwnership,
                        readImpl, writeImpl, readWriteImpl, accessors);

    if (auto accessLevel = getActualAccessLevel(rawAccessLevel))
      subscript->setAccess(*accessLevel);
    else
      MF.fatal();

    if (subscript->supportsMutation()) {
      if (auto setterAccess = getActualAccessLevel(rawSetterAccessLevel))
        subscript->setSetterAccess(*setterAccess);
      else
        MF.fatal();
    }

    auto elemInterfaceType = MF.getType(elemInterfaceTypeID);
    subscript->getElementTypeLoc().setType(elemInterfaceType);
    subscript->setImplicitlyUnwrappedOptional(isIUO);
    subscript->computeType();

    if (isImplicit)
      subscript->setImplicit();
    subscript->setIsObjC(isObjC);
    subscript->setOverriddenDecl(cast_or_null<SubscriptDecl>(overridden.get()));
    if (subscript->getOverriddenDecl())
      AddAttribute(new (ctx) OverrideAttr(SourceLoc()));
    
    if (opaqueReturnTypeID) {
      subscript->setOpaqueResultTypeDecl(
                         cast<OpaqueTypeDecl>(MF.getDecl(opaqueReturnTypeID)));
    }
    
    return subscript;
  }

  Expected<Decl *> deserializeExtension(ArrayRef<uint64_t> scratch,
                                        StringRef blobData) {
    TypeID baseID;
    DeclContextID contextID;
    bool isImplicit;
    GenericEnvironmentID genericEnvID;
    unsigned numConformances, numInherited;
    ArrayRef<uint64_t> inheritedAndDependencyIDs;

    decls_block::ExtensionLayout::readRecord(scratch, baseID, contextID,
                                             isImplicit, genericEnvID,
                                             numConformances, numInherited,
                                             inheritedAndDependencyIDs);

    auto DC = MF.getDeclContext(contextID);

    for (TypeID dependencyID : inheritedAndDependencyIDs.slice(numInherited)) {
      auto dependency = MF.getTypeChecked(dependencyID);
      if (!dependency) {
        return llvm::make_error<ExtensionError>(
            takeErrorInfo(dependency.takeError()));
      }
    }

    if (declOrOffset.isComplete())
      return declOrOffset;

    auto extension = ExtensionDecl::create(ctx, SourceLoc(), nullptr, { },
                                           DC, nullptr);
    declOrOffset = extension;

    // Generic parameter lists are written from outermost to innermost.
    // Keep reading until we run out of generic parameter lists.
    GenericParamList *outerParams = nullptr;
    while (auto *genericParams = MF.maybeReadGenericParams(DC)) {
      genericParams->setOuterParameters(outerParams);

      // We do this repeatedly to set up the correct DeclContexts for the
      // GenericTypeParamDecls in the list.
      extension->setGenericParams(genericParams);

      outerParams = genericParams;
    }

    MF.configureGenericEnvironment(extension, genericEnvID);

    auto baseTy = MF.getType(baseID);
    ctx.evaluator.cacheOutput(ExtendedTypeRequest{extension},
                              std::move(baseTy));
    auto nominal = extension->getExtendedNominal();

    if (isImplicit)
      extension->setImplicit();

    auto rawInheritedIDs = inheritedAndDependencyIDs.slice(0, numInherited);
    handleInherited(extension, rawInheritedIDs);

    extension->setMemberLoader(&MF, MF.DeclTypeCursor.GetCurrentBitNo());
    skipRecord(MF.DeclTypeCursor, decls_block::MEMBERS);
    extension->setConformanceLoader(
      &MF,
      encodeLazyConformanceContextData(numConformances,
                                       MF.DeclTypeCursor.GetCurrentBitNo()));

    nominal->addExtension(extension);

#ifndef NDEBUG
    if (outerParams) {
      unsigned paramCount = 0;
      for (auto *paramList = outerParams;
           paramList != nullptr;
           paramList = paramList->getOuterParameters()) {
        paramCount += paramList->size();
      }
      assert(paramCount ==
             extension->getGenericSignature()->getGenericParams().size());
    }
#endif

    return extension;
  }

  Expected<Decl *> deserializeDestructor(ArrayRef<uint64_t> scratch,
                                         StringRef blobData) {
    DeclContextID contextID;
    bool isImplicit, isObjC;
    GenericEnvironmentID genericEnvID;

    decls_block::DestructorLayout::readRecord(scratch, contextID,
                                              isImplicit, isObjC,
                                              genericEnvID);

    DeclContext *DC = MF.getDeclContext(contextID);
    if (declOrOffset.isComplete())
      return declOrOffset;

    auto dtor = MF.createDecl<DestructorDecl>(SourceLoc(), DC);
    declOrOffset = dtor;

    if (auto bodyText = MF.maybeReadInlinableBodyText())
      dtor->setBodyStringRepresentation(*bodyText);

    MF.configureGenericEnvironment(dtor, genericEnvID);

    dtor->setAccess(std::max(cast<ClassDecl>(DC)->getFormalAccess(),
                             AccessLevel::Internal));
    dtor->computeType();

    if (isImplicit)
      dtor->setImplicit();
    dtor->setIsObjC(isObjC);

    return dtor;
  }
};

Expected<Decl *>
ModuleFile::getDeclChecked(DeclID DID) {
  if (DID == 0)
    return nullptr;

  assert(DID <= Decls.size() && "invalid decl ID");
  auto &declOrOffset = Decls[DID-1];

  if (!declOrOffset.isComplete()) {
    ++NumDeclsLoaded;
    BCOffsetRAII restoreOffset(DeclTypeCursor);
    fatalIfNotSuccess(DeclTypeCursor.JumpToBit(declOrOffset));

    Expected<Decl *> deserialized =
      DeclDeserializer(*this, declOrOffset).getDeclCheckedImpl();
    if (!deserialized)
      return deserialized;
  }

  // Tag every deserialized ValueDecl coming out of getDeclChecked with its ID.
  assert(declOrOffset.isComplete());
  if (auto *IDC = dyn_cast_or_null<IterableDeclContext>(declOrOffset.get())) {
    // Only set the DeclID on the returned Decl if it's one that was loaded
    // and _wasn't_ one that had its DeclID set elsewhere (a followed XREF).
    if (IDC->wasDeserialized() &&
        static_cast<uint32_t>(IDC->getDeclID()) == 0) {
      IDC->setDeclID(DID);
    }
  }
  return declOrOffset;
}

llvm::Error DeclDeserializer::deserializeDeclAttributes() {
  using namespace decls_block;

  SmallVector<uint64_t, 64> scratch;
  StringRef blobData;
  while (true) {
    BCOffsetRAII restoreOffset(MF.DeclTypeCursor);
    llvm::BitstreamEntry entry =
        MF.fatalIfUnexpected(MF.DeclTypeCursor.advance());
    if (entry.Kind != llvm::BitstreamEntry::Record) {
      // We don't know how to serialize decls represented by sub-blocks.
      MF.fatal();
    }

    unsigned recordID = MF.fatalIfUnexpected(
        MF.DeclTypeCursor.readRecord(entry.ID, scratch, &blobData));

    if (isDeclAttrRecord(recordID)) {
      DeclAttribute *Attr = nullptr;
      switch (recordID) {
      case decls_block::SILGenName_DECL_ATTR: {
        bool isImplicit;
        serialization::decls_block::SILGenNameDeclAttrLayout::readRecord(
            scratch, isImplicit);
        Attr = new (ctx) SILGenNameAttr(blobData, isImplicit);
        break;
      }

      case decls_block::CDecl_DECL_ATTR: {
        bool isImplicit;
        serialization::decls_block::CDeclDeclAttrLayout::readRecord(
            scratch, isImplicit);
        Attr = new (ctx) CDeclAttr(blobData, isImplicit);
        break;
      }

      case decls_block::Alignment_DECL_ATTR: {
        bool isImplicit;
        unsigned alignment;
        serialization::decls_block::AlignmentDeclAttrLayout::readRecord(
            scratch, isImplicit, alignment);
        Attr = new (ctx) AlignmentAttr(alignment, SourceLoc(), SourceRange(),
                                       isImplicit);
        break;
      }

      case decls_block::SwiftNativeObjCRuntimeBase_DECL_ATTR: {
        bool isImplicit;
        IdentifierID nameID;
        serialization::decls_block::SwiftNativeObjCRuntimeBaseDeclAttrLayout
          ::readRecord(scratch, isImplicit, nameID);

        auto name = MF.getIdentifier(nameID);
        Attr = new (ctx) SwiftNativeObjCRuntimeBaseAttr(name, SourceLoc(),
                                                        SourceRange(),
                                                        isImplicit);
        break;
      }

      case decls_block::Semantics_DECL_ATTR: {
        bool isImplicit;
        serialization::decls_block::SemanticsDeclAttrLayout::readRecord(
            scratch, isImplicit);
        Attr = new (ctx) SemanticsAttr(blobData, isImplicit);
        break;
      }

      case decls_block::Inline_DECL_ATTR: {
        unsigned kind;
        serialization::decls_block::InlineDeclAttrLayout::readRecord(
            scratch, kind);
        Attr = new (ctx) InlineAttr((InlineKind)kind);
        break;
      }

      case decls_block::Optimize_DECL_ATTR: {
        unsigned kind;
        serialization::decls_block::OptimizeDeclAttrLayout::readRecord(
            scratch, kind);
        Attr = new (ctx) OptimizeAttr((OptimizationMode)kind);
        break;
      }

      case decls_block::Effects_DECL_ATTR: {
        unsigned kind;
        serialization::decls_block::EffectsDeclAttrLayout::readRecord(scratch,
                                                                      kind);
        Attr = new (ctx) EffectsAttr((EffectsKind)kind);
        break;
      }

      case decls_block::Available_DECL_ATTR: {
#define LIST_VER_TUPLE_PIECES(X)\
  X##_Major, X##_Minor, X##_Subminor, X##_HasMinor, X##_HasSubminor
#define DEF_VER_TUPLE_PIECES(X) unsigned LIST_VER_TUPLE_PIECES(X)
#define DECODE_VER_TUPLE(X)\
  if (X##_HasMinor) {\
    if (X##_HasSubminor)\
      X = llvm::VersionTuple(X##_Major, X##_Minor, X##_Subminor);\
    else\
      X = llvm::VersionTuple(X##_Major, X##_Minor);\
    }\
  else X = llvm::VersionTuple(X##_Major);

        bool isImplicit;
        bool isUnavailable;
        bool isDeprecated;
        bool isPackageDescriptionVersionSpecific;
        DEF_VER_TUPLE_PIECES(Introduced);
        DEF_VER_TUPLE_PIECES(Deprecated);
        DEF_VER_TUPLE_PIECES(Obsoleted);
        unsigned platform, messageSize, renameSize;
        // Decode the record, pulling the version tuple information.
        serialization::decls_block::AvailableDeclAttrLayout::readRecord(
            scratch, isImplicit, isUnavailable, isDeprecated,
            isPackageDescriptionVersionSpecific,
            LIST_VER_TUPLE_PIECES(Introduced),
            LIST_VER_TUPLE_PIECES(Deprecated),
            LIST_VER_TUPLE_PIECES(Obsoleted),
            platform, messageSize, renameSize);

        StringRef message = blobData.substr(0, messageSize);
        blobData = blobData.substr(messageSize);
        StringRef rename = blobData.substr(0, renameSize);
        llvm::VersionTuple Introduced, Deprecated, Obsoleted;
        DECODE_VER_TUPLE(Introduced)
        DECODE_VER_TUPLE(Deprecated)
        DECODE_VER_TUPLE(Obsoleted)

        PlatformAgnosticAvailabilityKind platformAgnostic;
        if (isUnavailable)
          platformAgnostic = PlatformAgnosticAvailabilityKind::Unavailable;
        else if (isDeprecated)
          platformAgnostic = PlatformAgnosticAvailabilityKind::Deprecated;
        else if (((PlatformKind)platform) == PlatformKind::none &&
                 (!Introduced.empty() ||
                  !Deprecated.empty() ||
                  !Obsoleted.empty()))
          platformAgnostic = isPackageDescriptionVersionSpecific ?
            PlatformAgnosticAvailabilityKind::PackageDescriptionVersionSpecific:
            PlatformAgnosticAvailabilityKind::SwiftVersionSpecific;
        else
          platformAgnostic = PlatformAgnosticAvailabilityKind::None;

        Attr = new (ctx) AvailableAttr(
          SourceLoc(), SourceRange(),
          (PlatformKind)platform, message, rename,
          Introduced, SourceRange(),
          Deprecated, SourceRange(),
          Obsoleted, SourceRange(),
          platformAgnostic, isImplicit);
        break;

#undef DEF_VER_TUPLE_PIECES
#undef LIST_VER_TUPLE_PIECES
#undef DECODE_VER_TUPLE
      }

      case decls_block::ObjC_DECL_ATTR: {
        bool isImplicit;
        bool isImplicitName;
        bool isSwift3Inferred;
        uint64_t numArgs;
        ArrayRef<uint64_t> rawPieceIDs;
        serialization::decls_block::ObjCDeclAttrLayout::readRecord(
          scratch, isImplicit, isSwift3Inferred, isImplicitName, numArgs,
          rawPieceIDs);

        SmallVector<Identifier, 4> pieces;
        for (auto pieceID : rawPieceIDs)
          pieces.push_back(MF.getIdentifier(pieceID));

        if (numArgs == 0)
          Attr = ObjCAttr::create(ctx, None, isImplicitName);
        else
          Attr = ObjCAttr::create(ctx, ObjCSelector(ctx, numArgs-1, pieces),
                                  isImplicitName);
        Attr->setImplicit(isImplicit);
        cast<ObjCAttr>(Attr)->setSwift3Inferred(isSwift3Inferred);
        break;
      }

      case decls_block::Specialize_DECL_ATTR: {
        unsigned exported;
        SpecializeAttr::SpecializationKind specializationKind;
        unsigned specializationKindVal;
        GenericSignatureID specializedSigID;

        serialization::decls_block::SpecializeDeclAttrLayout::readRecord(
          scratch, exported, specializationKindVal, specializedSigID);

        specializationKind = specializationKindVal
                                 ? SpecializeAttr::SpecializationKind::Partial
                                 : SpecializeAttr::SpecializationKind::Full;

        auto specializedSig = MF.getGenericSignature(specializedSigID);
        Attr = SpecializeAttr::create(ctx, SourceLoc(), SourceRange(),
                                      nullptr, exported != 0,
                                      specializationKind,
                                      specializedSig);
        break;
      }

      case decls_block::DynamicReplacement_DECL_ATTR: {
        bool isImplicit;
        uint64_t numArgs;
        ArrayRef<uint64_t> rawPieceIDs;
        DeclID replacedFunID;
        serialization::decls_block::DynamicReplacementDeclAttrLayout::
            readRecord(scratch, isImplicit, replacedFunID, numArgs, rawPieceIDs);

        auto replacedFunDecl = MF.getDeclChecked(replacedFunID);
        if (!replacedFunDecl)
          return replacedFunDecl.takeError();
        auto baseName = MF.getDeclBaseName(rawPieceIDs[0]);
        SmallVector<Identifier, 4> pieces;
        for (auto pieceID : rawPieceIDs.slice(1))
          pieces.push_back(MF.getIdentifier(pieceID));

        assert(numArgs != 0);
        assert(!isImplicit && "Need to update for implicit");
        Attr = DynamicReplacementAttr::create(
            ctx, DeclName(ctx, baseName, ArrayRef<Identifier>(pieces)),
            cast<AbstractFunctionDecl>(*replacedFunDecl));
        break;
      }

      case decls_block::Custom_DECL_ATTR: {
        bool isImplicit;
        TypeID typeID;
        serialization::decls_block::CustomDeclAttrLayout::readRecord(
          scratch, isImplicit, typeID);

        Expected<Type> deserialized = MF.getTypeChecked(typeID);
        if (!deserialized) {
          MF.fatal(deserialized.takeError());
          break;
        }

        Attr = CustomAttr::create(ctx, SourceLoc(),
                                  TypeLoc::withoutLoc(deserialized.get()),
                                  isImplicit);
        break;
      }

      case decls_block::ProjectedValueProperty_DECL_ATTR: {
        bool isImplicit;
        IdentifierID nameID;
        serialization::decls_block::ProjectedValuePropertyDeclAttrLayout
            ::readRecord(scratch, isImplicit, nameID);

        auto name = MF.getIdentifier(nameID);
        Attr = new (ctx) ProjectedValuePropertyAttr(
            name, SourceLoc(), SourceRange(), isImplicit);
        break;
      }

#define SIMPLE_DECL_ATTR(NAME, CLASS, ...) \
      case decls_block::CLASS##_DECL_ATTR: { \
        bool isImplicit; \
        serialization::decls_block::CLASS##DeclAttrLayout::readRecord( \
            scratch, isImplicit); \
        Attr = new (ctx) CLASS##Attr(isImplicit); \
        break; \
      }
#include "swift/AST/Attr.def"

      default:
        // We don't know how to deserialize this kind of attribute.
        MF.fatal();
      }

      if (!Attr)
        return llvm::Error::success();

      AddAttribute(Attr);

    } else if (recordID == decls_block::PRIVATE_DISCRIMINATOR) {
      IdentifierID discriminatorID;
      decls_block::PrivateDiscriminatorLayout::readRecord(scratch,
                                                          discriminatorID);
      privateDiscriminator = MF.getIdentifier(discriminatorID);

    } else if (recordID == decls_block::LOCAL_DISCRIMINATOR) {
      unsigned discriminator;
      decls_block::LocalDiscriminatorLayout::readRecord(scratch, discriminator);
      localDiscriminator = discriminator;
    } else if (recordID == decls_block::FILENAME_FOR_PRIVATE) {
      IdentifierID filenameID;
      decls_block::FilenameForPrivateLayout::readRecord(scratch, filenameID);
      filenameForPrivate = MF.getIdentifierText(filenameID);
    } else {
      return llvm::Error::success();
    }

    // Prepare to read the next record.
    restoreOffset.cancel();
    scratch.clear();
  }
}

Expected<Decl *>
DeclDeserializer::getDeclCheckedImpl() {
  if (auto s = ctx.Stats)
    s->getFrontendCounters().NumDeclsDeserialized++;

  auto attrError = deserializeDeclAttributes();
  if (attrError)
    return std::move(attrError);

  // FIXME: @_dynamicReplacement(for:) includes a reference to another decl,
  // usually in the same type, and that can result in this decl being
  // re-entrantly deserialized. If that happens, don't fail here.
  if (declOrOffset.isComplete())
    return declOrOffset;

  llvm::BitstreamEntry entry =
      MF.fatalIfUnexpected(MF.DeclTypeCursor.advance());
  if (entry.Kind != llvm::BitstreamEntry::Record) {
    // We don't know how to serialize decls represented by sub-blocks.
    MF.fatal();
  }

  SmallVector<uint64_t, 64> scratch;
  StringRef blobData;
  unsigned recordID = MF.fatalIfUnexpected(
      MF.DeclTypeCursor.readRecord(entry.ID, scratch, &blobData));

  PrettyDeclDeserialization stackTraceEntry(
     &MF, declOrOffset, static_cast<decls_block::RecordKind>(recordID));

  switch (recordID) {
#define CASE(RECORD_NAME) \
  case decls_block::RECORD_NAME##Layout::Code: \
    return deserialize##RECORD_NAME(scratch, blobData);

  CASE(TypeAlias)
  CASE(GenericTypeParamDecl)
  CASE(AssociatedTypeDecl)
  CASE(Struct)
  CASE(Constructor)
  CASE(Var)
  CASE(Param)
  CASE(Func)
  CASE(OpaqueType)
  CASE(Accessor)
  CASE(PatternBinding)
  CASE(Protocol)
  CASE(PrefixOperator)
  CASE(PostfixOperator)
  CASE(InfixOperator)
  CASE(PrecedenceGroup)
  CASE(Class)
  CASE(Enum)
  CASE(EnumElement)
  CASE(Subscript)
  CASE(Extension)
  CASE(Destructor)
#undef CASE

  case decls_block::XREF: {
    assert(DAttrs == nullptr);
    ModuleID baseModuleID;
    uint32_t pathLen;
    decls_block::XRefLayout::readRecord(scratch, baseModuleID, pathLen);
    auto resolved = MF.resolveCrossReference(baseModuleID, pathLen);
    if (resolved)
      declOrOffset = resolved.get();
    return resolved;
  }
  
  default:
    // We don't know how to deserialize this kind of decl.
    MF.fatal();
  }
}

/// Translate from the Serialization function type repr enum values to the AST
/// strongly-typed enum.
///
/// The former is guaranteed to be stable, but may not reflect this version of
/// the AST.
static Optional<swift::FunctionType::Representation>
getActualFunctionTypeRepresentation(uint8_t rep) {
  switch (rep) {
#define CASE(THE_CC) \
  case (uint8_t)serialization::FunctionTypeRepresentation::THE_CC: \
    return swift::FunctionType::Representation::THE_CC;
  CASE(Swift)
  CASE(Block)
  CASE(Thin)
  CASE(CFunctionPointer)
#undef CASE
  default:
    return None;
  }
}

/// Translate from the Serialization function type repr enum values to the AST
/// strongly-typed enum.
///
/// The former is guaranteed to be stable, but may not reflect this version of
/// the AST.
static Optional<swift::SILFunctionType::Representation>
getActualSILFunctionTypeRepresentation(uint8_t rep) {
  switch (rep) {
#define CASE(THE_CC) \
  case (uint8_t)serialization::SILFunctionTypeRepresentation::THE_CC: \
    return swift::SILFunctionType::Representation::THE_CC;
  CASE(Thick)
  CASE(Block)
  CASE(Thin)
  CASE(CFunctionPointer)
  CASE(Method)
  CASE(ObjCMethod)
  CASE(WitnessMethod)
#undef CASE
  default:
    return None;
  }
}

/// Translate from the Serialization coroutine kind enum values to the AST
/// strongly-typed enum.
///
/// The former is guaranteed to be stable, but may not reflect this version of
/// the AST.
static Optional<swift::SILCoroutineKind>
getActualSILCoroutineKind(uint8_t rep) {
  switch (rep) {
#define CASE(KIND) \
  case (uint8_t)serialization::SILCoroutineKind::KIND: \
    return swift::SILCoroutineKind::KIND;
  CASE(None)
  CASE(YieldOnce)
  CASE(YieldMany)
#undef CASE
  default:
    return None;
  }
}

/// Translate from the serialization ReferenceOwnership enumerators, which are
/// guaranteed to be stable, to the AST ones.
static Optional<swift::ReferenceOwnership>
getActualReferenceOwnership(serialization::ReferenceOwnership raw) {
  switch (raw) {
  case serialization::ReferenceOwnership::Strong:
    return swift::ReferenceOwnership::Strong;
#define REF_STORAGE(Name, ...) \
  case serialization::ReferenceOwnership::Name: \
    return swift::ReferenceOwnership::Name;
#include "swift/AST/ReferenceStorage.def"
  }
  return None;
}

/// Translate from the serialization ValueOwnership enumerators, which are
/// guaranteed to be stable, to the AST ones.
static Optional<swift::ValueOwnership>
getActualValueOwnership(serialization::ValueOwnership raw) {
  switch (raw) {
#define CASE(ID) \
  case serialization::ValueOwnership::ID: \
    return swift::ValueOwnership::ID;
  CASE(Default)
  CASE(InOut)
  CASE(Shared)
  CASE(Owned)
#undef CASE
  }
  return None;
}

/// Translate from the serialization ParameterConvention enumerators,
/// which are guaranteed to be stable, to the AST ones.
static
Optional<swift::ParameterConvention> getActualParameterConvention(uint8_t raw) {
  switch (serialization::ParameterConvention(raw)) {
#define CASE(ID) \
  case serialization::ParameterConvention::ID: \
    return swift::ParameterConvention::ID;
  CASE(Indirect_In)
  CASE(Indirect_Inout)
  CASE(Indirect_InoutAliasable)
  CASE(Indirect_In_Guaranteed)
  CASE(Indirect_In_Constant)
  CASE(Direct_Owned)
  CASE(Direct_Unowned)
  CASE(Direct_Guaranteed)
#undef CASE
  }
  return None;
}

/// Translate from the serialization ResultConvention enumerators,
/// which are guaranteed to be stable, to the AST ones.
static
Optional<swift::ResultConvention> getActualResultConvention(uint8_t raw) {
  switch (serialization::ResultConvention(raw)) {
#define CASE(ID) \
  case serialization::ResultConvention::ID: return swift::ResultConvention::ID;
  CASE(Indirect)
  CASE(Owned)
  CASE(Unowned)
  CASE(UnownedInnerPointer)
  CASE(Autoreleased)
#undef CASE
  }
  return None;
}

Type ModuleFile::getType(TypeID TID) {
  Expected<Type> deserialized = getTypeChecked(TID);
  if (!deserialized) {
    fatal(deserialized.takeError());
  }
  return deserialized.get();
}

class swift::TypeDeserializer {
  using TypeID = serialization::TypeID;

  ModuleFile &MF;
  ASTContext &ctx;
public:
  explicit TypeDeserializer(ModuleFile &MF)
      : MF(MF), ctx(MF.getContext()) {}

  Expected<Type> getTypeCheckedImpl();

  Expected<Type> deserializeBuiltinAliasType(ArrayRef<uint64_t> scratch,
                                             StringRef blobData) {
    DeclID underlyingID;
    TypeID canonicalTypeID;
    decls_block::BuiltinAliasTypeLayout::readRecord(scratch, underlyingID,
                                                    canonicalTypeID);
    auto aliasOrError = MF.getDeclChecked(underlyingID);
    if (!aliasOrError)
      return aliasOrError.takeError();
    auto alias = dyn_cast<TypeAliasDecl>(aliasOrError.get());

    if (ctx.LangOpts.EnableDeserializationRecovery) {
      Expected<Type> expectedType = MF.getTypeChecked(canonicalTypeID);
      if (!expectedType)
        return expectedType.takeError();
      if (expectedType.get()) {
        if (!alias ||
            !alias->getDeclaredInterfaceType()->isEqual(expectedType.get())) {
          // Fall back to the canonical type.
          return expectedType.get();
        }
      }
    }

    // Look through compatibility aliases that are now unavailable.
    if (alias->getAttrs().isUnavailable(ctx) &&
        alias->isCompatibilityAlias()) {
      return alias->getUnderlyingTypeLoc().getType();
    }

    return alias->getDeclaredInterfaceType();
  }

  Expected<Type> deserializeTypeAliasType(ArrayRef<uint64_t> scratch,
                                          StringRef blobData) {
    DeclID typealiasID;
    TypeID parentTypeID;
    TypeID underlyingTypeID;
    TypeID substitutedTypeID;
    SubstitutionMapID substitutionsID;
    decls_block::TypeAliasTypeLayout::readRecord(scratch, typealiasID,
                                                 parentTypeID,
                                                 underlyingTypeID,
                                                 substitutedTypeID,
                                                 substitutionsID);

    TypeAliasDecl *alias = nullptr;
    Type underlyingType;
    if (ctx.LangOpts.EnableDeserializationRecovery) {
      auto underlyingTypeOrError = MF.getTypeChecked(underlyingTypeID);
      if (!underlyingTypeOrError) {
        // If we can't deserialize the underlying type, we can't be sure the
        // actual typealias hasn't changed.
        return underlyingTypeOrError.takeError();
      }

      underlyingType = underlyingTypeOrError.get();

      if (auto aliasOrError = MF.getDeclChecked(typealiasID)) {
        alias = dyn_cast<TypeAliasDecl>(aliasOrError.get());
      } else {
        // We're going to recover by falling back to the underlying type, so
        // just ignore the error.
        llvm::consumeError(aliasOrError.takeError());
      }

      if (!alias ||
          !alias->getDeclaredInterfaceType()->isEqual(underlyingType)) {
        // Fall back to the canonical type.
        return underlyingType;
      }

    } else {
      alias = dyn_cast<TypeAliasDecl>(MF.getDecl(typealiasID));
      underlyingType = MF.getType(underlyingTypeID);
    }

    // Read the substituted type.
    auto substitutedTypeOrError = MF.getTypeChecked(substitutedTypeID);
    if (!substitutedTypeOrError)
      return substitutedTypeOrError.takeError();

    auto substitutedType = substitutedTypeOrError.get();

    // Read the substitutions.
    auto subMap = MF.getSubstitutionMap(substitutionsID);

    auto parentTypeOrError = MF.getTypeChecked(parentTypeID);
    if (!parentTypeOrError)
      return underlyingType;

    // Look through compatibility aliases that are now unavailable.
    if (alias &&
        alias->getAttrs().isUnavailable(ctx) &&
        alias->isCompatibilityAlias()) {
      return alias->getUnderlyingTypeLoc().getType().subst(subMap);
    }

    auto parentType = parentTypeOrError.get();
    return TypeAliasType::get(alias, parentType, subMap, substitutedType);
  }

  Expected<Type> deserializeNominalType(ArrayRef<uint64_t> scratch,
                                        StringRef blobData) {
    DeclID declID;
    TypeID parentID;
    decls_block::NominalTypeLayout::readRecord(scratch, declID, parentID);

    Expected<Type> parentTy = MF.getTypeChecked(parentID);
    if (!parentTy)
      return parentTy.takeError();

    auto nominalOrError = MF.getDeclChecked(declID);
    if (!nominalOrError)
      return nominalOrError.takeError();

    // Look through compatibility aliases.
    if (auto *alias = dyn_cast<TypeAliasDecl>(nominalOrError.get())) {
      // Reminder: TypeBase::getAs will look through sugar. But we don't want to
      // do that here, so we do isa<> checks on the TypeBase itself instead of
      // using the Type wrapper.
      const TypeBase *underlyingTy = nullptr;
      while (alias->isCompatibilityAlias()) {
        underlyingTy = alias->getUnderlyingTypeLoc().getType().getPointer();

        // If the underlying type is itself a typealias, it might be another
        // compatibility alias, meaning we need to go around the loop again.
        auto aliasTy = dyn_cast<TypeAliasType>(underlyingTy);
        if (!aliasTy)
          break;
        alias = aliasTy->getDecl();
      }

      // We only want to use the type we found if it's a simple non-generic
      // nominal type.
      if (auto simpleNominalTy = dyn_cast_or_null<NominalType>(underlyingTy)) {
        nominalOrError = simpleNominalTy->getDecl();
        (void)!nominalOrError; // "Check" the llvm::Expected<> value.
      }
    }

    auto nominal = dyn_cast<NominalTypeDecl>(nominalOrError.get());
    if (!nominal) {
      XRefTracePath tinyTrace{*nominalOrError.get()->getModuleContext()};
      DeclName fullName = cast<ValueDecl>(nominalOrError.get())->getFullName();
      tinyTrace.addValue(fullName.getBaseIdentifier());
      return llvm::make_error<XRefError>("declaration is not a nominal type",
                                         tinyTrace, fullName);
    }
    return NominalType::get(nominal, parentTy.get(), ctx);
  }

  Expected<Type> deserializeParenType(ArrayRef<uint64_t> scratch,
                                      StringRef blobData) {
    TypeID underlyingID;
    decls_block::ParenTypeLayout::readRecord(scratch, underlyingID);

    auto underlyingTy = MF.getTypeChecked(underlyingID);
    if (!underlyingTy)
      return underlyingTy.takeError();

    return ParenType::get(ctx, underlyingTy.get());
  }

  Expected<Type> deserializeTupleType(SmallVectorImpl<uint64_t> &scratch,
                                      StringRef blobData) {
    // The tuple record itself is empty. Read all trailing elements.
    SmallVector<TupleTypeElt, 8> elements;
    while (true) {
      llvm::BitstreamEntry entry =
          MF.fatalIfUnexpected(MF.DeclTypeCursor.advance(AF_DontPopBlockAtEnd));
      if (entry.Kind != llvm::BitstreamEntry::Record)
        break;

      scratch.clear();
      unsigned recordID = MF.fatalIfUnexpected(
          MF.DeclTypeCursor.readRecord(entry.ID, scratch, &blobData));
      if (recordID != decls_block::TUPLE_TYPE_ELT)
        break;

      IdentifierID nameID;
      TypeID typeID;
      decls_block::TupleTypeEltLayout::readRecord(scratch, nameID, typeID);

      auto elementTy = MF.getTypeChecked(typeID);
      if (!elementTy)
        return elementTy.takeError();

      elements.emplace_back(elementTy.get(), MF.getIdentifier(nameID));
    }

    return TupleType::get(elements, ctx);
  }

  Expected<Type> deserializeAnyFunctionType(SmallVectorImpl<uint64_t> &scratch,
                                            StringRef blobData,
                                            bool isGeneric) {
    TypeID resultID;
    uint8_t rawRepresentation;
    bool noescape = false, throws;
    GenericSignature *genericSig = nullptr;

    if (!isGeneric) {
      decls_block::FunctionTypeLayout::readRecord(scratch, resultID,
                                                  rawRepresentation,
                                                  noescape,
                                                  throws);
    } else {
      GenericSignatureID rawGenericSig;
      decls_block::GenericFunctionTypeLayout::readRecord(scratch,
                                                         resultID,
                                                         rawRepresentation,
                                                         throws,
                                                         rawGenericSig);
      genericSig = MF.getGenericSignature(rawGenericSig);
    }

    auto representation = getActualFunctionTypeRepresentation(rawRepresentation);
    if (!representation.hasValue())
      MF.fatal();

    auto info = FunctionType::ExtInfo(*representation, noescape, throws);

    auto resultTy = MF.getTypeChecked(resultID);
    if (!resultTy)
      return resultTy.takeError();

    SmallVector<AnyFunctionType::Param, 8> params;
    while (true) {
      llvm::BitstreamEntry entry =
          MF.fatalIfUnexpected(MF.DeclTypeCursor.advance(AF_DontPopBlockAtEnd));
      if (entry.Kind != llvm::BitstreamEntry::Record)
        break;

      scratch.clear();
      unsigned recordID = MF.fatalIfUnexpected(
          MF.DeclTypeCursor.readRecord(entry.ID, scratch, &blobData));
      if (recordID != decls_block::FUNCTION_PARAM)
        break;

      IdentifierID labelID;
      TypeID typeID;
      bool isVariadic, isAutoClosure;
      unsigned rawOwnership;
      decls_block::FunctionParamLayout::readRecord(scratch, labelID, typeID,
                                                   isVariadic, isAutoClosure,
                                                   rawOwnership);

      auto ownership =
          getActualValueOwnership((serialization::ValueOwnership)rawOwnership);
      if (!ownership)
        MF.fatal();

      auto paramTy = MF.getTypeChecked(typeID);
      if (!paramTy)
        return paramTy.takeError();

      params.emplace_back(paramTy.get(),
                          MF.getIdentifier(labelID),
                          ParameterTypeFlags(isVariadic, isAutoClosure,
                                             *ownership));
    }

    if (!isGeneric) {
      assert(genericSig == nullptr);
      return FunctionType::get(params, resultTy.get(), info);
    }

    assert(genericSig != nullptr);
    return GenericFunctionType::get(genericSig, params, resultTy.get(), info);
  }

  Expected<Type> deserializeFunctionType(SmallVectorImpl<uint64_t> &scratch,
                                         StringRef blobData) {
    return deserializeAnyFunctionType(scratch, blobData, /*isGeneric*/false);
  }

  Expected<Type>
  deserializeGenericFunctionType(SmallVectorImpl<uint64_t> &scratch,
                                 StringRef blobData) {
    return deserializeAnyFunctionType(scratch, blobData, /*isGeneric*/true);
  }

  template <typename Layout, typename ASTType, bool CanBeThin>
  Expected<Type> deserializeAnyMetatypeType(ArrayRef<uint64_t> scratch,
                                            StringRef blobData) {
    TypeID instanceID;
    uint8_t repr;
    Layout::readRecord(scratch, instanceID, repr);

    auto instanceType = MF.getTypeChecked(instanceID);
    if (!instanceType)
      return instanceType.takeError();

    switch (repr) {
    case serialization::MetatypeRepresentation::MR_None:
      return ASTType::get(instanceType.get());

    case serialization::MetatypeRepresentation::MR_Thin:
      if (!CanBeThin)
        MF.fatal();
      return ASTType::get(instanceType.get(),
                          MetatypeRepresentation::Thin);

    case serialization::MetatypeRepresentation::MR_Thick:
      return ASTType::get(instanceType.get(),
                          MetatypeRepresentation::Thick);

    case serialization::MetatypeRepresentation::MR_ObjC:
      return ASTType::get(instanceType.get(),
                          MetatypeRepresentation::ObjC);

    default:
      MF.fatal();
    }
  }

  Expected<Type>
  deserializeExistentialMetatypeType(ArrayRef<uint64_t> scratch,
                                     StringRef blobData) {
    return
        deserializeAnyMetatypeType<decls_block::ExistentialMetatypeTypeLayout,
                                   ExistentialMetatypeType, /*CanBeThin*/false>(
        scratch, blobData);
  }

  Expected<Type> deserializeMetatypeType(ArrayRef<uint64_t> scratch,
                                         StringRef blobData) {
    return deserializeAnyMetatypeType<decls_block::MetatypeTypeLayout,
                                      MetatypeType, /*CanBeThin*/true>(
        scratch, blobData);
  }

  Expected<Type> deserializeDynamicSelfType(ArrayRef<uint64_t> scratch,
                                            StringRef blobData) {
    TypeID selfID;
    decls_block::DynamicSelfTypeLayout::readRecord(scratch, selfID);
    return DynamicSelfType::get(MF.getType(selfID), ctx);
  }

  Expected<Type> deserializeReferenceStorageType(ArrayRef<uint64_t> scratch,
                                                 StringRef blobData) {
    uint8_t rawOwnership;
    TypeID objectTypeID;
    decls_block::ReferenceStorageTypeLayout::readRecord(scratch, rawOwnership,
                                                        objectTypeID);

    auto ownership = getActualReferenceOwnership(
        (serialization::ReferenceOwnership)rawOwnership);
    if (!ownership.hasValue())
      MF.fatal();

    auto objectTy = MF.getTypeChecked(objectTypeID);
    if (!objectTy)
      return objectTy.takeError();

    return ReferenceStorageType::get(objectTy.get(), ownership.getValue(), ctx);
  }

  Expected<Type> deserializePrimaryArchetypeType(ArrayRef<uint64_t> scratch,
                                                 StringRef blobData) {
    GenericEnvironmentID envID;
    unsigned depth, index;

    decls_block::PrimaryArchetypeTypeLayout::readRecord(scratch, envID,
                                                        depth, index);

    auto env = MF.getGenericEnvironment(envID);
    if (!env)
      MF.fatal();

    Type interfaceType = GenericTypeParamType::get(depth, index, ctx);
    Type contextType = env->mapTypeIntoContext(interfaceType);

    if (contextType->hasError())
      MF.fatal();

    return contextType;
  }

  Expected<Type> deserializeOpenedArchetypeType(ArrayRef<uint64_t> scratch,
                                                StringRef blobData) {
    TypeID existentialID;

    decls_block::OpenedArchetypeTypeLayout::readRecord(scratch,
                                                       existentialID);

    return OpenedArchetypeType::get(MF.getType(existentialID));
  }
      
  Expected<Type> deserializeOpaqueArchetypeType(ArrayRef<uint64_t> scratch,
                                                StringRef blobData) {
    DeclID opaqueDeclID;
    SubstitutionMapID subsID;
    decls_block::OpaqueArchetypeTypeLayout::readRecord(scratch,
                                                       opaqueDeclID, subsID);

    auto opaqueDecl = cast<OpaqueTypeDecl>(MF.getDecl(opaqueDeclID));
    auto subs = MF.getSubstitutionMap(subsID);

    return OpaqueTypeArchetypeType::get(opaqueDecl, subs);
  }
      
  Expected<Type> deserializeNestedArchetypeType(ArrayRef<uint64_t> scratch,
                                                StringRef blobData) {
    TypeID rootID, interfaceTyID;
    decls_block::NestedArchetypeTypeLayout::readRecord(scratch,
                                                       rootID, interfaceTyID);
    
    auto rootTy = MF.getType(rootID)->castTo<ArchetypeType>();
    auto interfaceTy = MF.getType(interfaceTyID)->castTo<DependentMemberType>();
    auto rootInterfaceTy = interfaceTy->getRootGenericParam();
    
    auto sig = rootTy->getGenericEnvironment()->getGenericSignature();
    
    auto subs = SubstitutionMap::get(sig,
      [&](SubstitutableType *t) -> Type {
        if (t->isEqual(rootInterfaceTy))
          return rootTy;
        return t;
      }, LookUpConformanceInModule(MF.getAssociatedModule()));
    
    return Type(interfaceTy).subst(subs);
  }

  Expected<Type> deserializeGenericTypeParamType(ArrayRef<uint64_t> scratch,
                                                 StringRef blobData) {
    DeclID declIDOrDepth;
    unsigned indexPlusOne;

    decls_block::GenericTypeParamTypeLayout::readRecord(scratch, declIDOrDepth,
                                                        indexPlusOne);

    if (indexPlusOne == 0) {
      auto genericParam
        = dyn_cast_or_null<GenericTypeParamDecl>(MF.getDecl(declIDOrDepth));

      if (!genericParam)
        MF.fatal();

      return genericParam->getDeclaredInterfaceType();
    }

    return GenericTypeParamType::get(declIDOrDepth,indexPlusOne-1,ctx);
  }

  Expected<Type> deserializeProtocolCompositionType(ArrayRef<uint64_t> scratch,
                                                    StringRef blobData) {
    bool hasExplicitAnyObject;
    ArrayRef<uint64_t> rawProtocolIDs;

    decls_block::ProtocolCompositionTypeLayout::readRecord(scratch,
                                                           hasExplicitAnyObject,
                                                           rawProtocolIDs);
    SmallVector<Type, 4> protocols;
    for (TypeID protoID : rawProtocolIDs) {
      auto protoTy = MF.getTypeChecked(protoID);
      if (!protoTy)
        return protoTy.takeError();
      protocols.push_back(protoTy.get());
    }

    return ProtocolCompositionType::get(ctx, protocols, hasExplicitAnyObject);
  }

  Expected<Type> deserializeDependentMemberType(ArrayRef<uint64_t> scratch,
                                                StringRef blobData) {
    TypeID baseID;
    DeclID assocTypeID;

    decls_block::DependentMemberTypeLayout::readRecord(scratch, baseID,
                                                       assocTypeID);
    return DependentMemberType::get(
        MF.getType(baseID),
        cast<AssociatedTypeDecl>(MF.getDecl(assocTypeID)));
  }

  Expected<Type> deserializeBoundGenericType(ArrayRef<uint64_t> scratch,
                                             StringRef blobData) {
    DeclID declID;
    TypeID parentID;
    ArrayRef<uint64_t> rawArgumentIDs;

    decls_block::BoundGenericTypeLayout::readRecord(scratch, declID, parentID,
                                                    rawArgumentIDs);

    auto nominalOrError = MF.getDeclChecked(declID);
    if (!nominalOrError)
      return nominalOrError.takeError();
    auto nominal = cast<NominalTypeDecl>(nominalOrError.get());

    // FIXME: Check this?
    auto parentTy = MF.getType(parentID);

    SmallVector<Type, 8> genericArgs;
    for (TypeID ID : rawArgumentIDs) {
      auto argTy = MF.getTypeChecked(ID);
      if (!argTy)
        return argTy.takeError();

      genericArgs.push_back(argTy.get());
    }

    return BoundGenericType::get(nominal, parentTy, genericArgs);
  }

  Expected<Type> deserializeSILBlockStorageType(ArrayRef<uint64_t> scratch,
                                                StringRef blobData) {
    TypeID captureID;
    decls_block::SILBlockStorageTypeLayout::readRecord(scratch, captureID);
    return SILBlockStorageType::get(MF.getType(captureID)->getCanonicalType());
  }

  Expected<Type> deserializeSILBoxType(ArrayRef<uint64_t> scratch,
                                       StringRef blobData) {
    SILLayoutID layoutID;
    SubstitutionMapID subMapID;
    decls_block::SILBoxTypeLayout::readRecord(scratch, layoutID, subMapID);

    // Get the layout.
    auto getLayout = [this](SILLayoutID layoutID) -> SILLayout * {
      assert(layoutID > 0 && layoutID <= MF.SILLayouts.size()
             && "invalid layout ID");

      auto &layoutOrOffset = MF.SILLayouts[layoutID - 1];
      if (layoutOrOffset.isComplete()) {
        return layoutOrOffset;
      }

      BCOffsetRAII saveOffset(MF.DeclTypeCursor);
      MF.fatalIfNotSuccess(MF.DeclTypeCursor.JumpToBit(layoutOrOffset));
      auto layout = MF.readSILLayout(MF.DeclTypeCursor);
      if (!layout)
        MF.fatal();
      layoutOrOffset = layout;
      return layout;
    };

    auto layout = getLayout(layoutID);
    if (!layout)
      return nullptr;

    auto subMap = MF.getSubstitutionMap(subMapID);
    return SILBoxType::get(ctx, layout, subMap);
  }

  Expected<Type> deserializeSILFunctionType(ArrayRef<uint64_t> scratch,
                                            StringRef blobData) {
    uint8_t rawCoroutineKind;
    uint8_t rawCalleeConvention;
    uint8_t rawRepresentation;
    bool pseudogeneric = false;
    bool noescape;
    bool hasErrorResult;
    unsigned numParams;
    unsigned numYields;
    unsigned numResults;
    GenericSignatureID rawGenericSig;
    ArrayRef<uint64_t> variableData;

    decls_block::SILFunctionTypeLayout::readRecord(scratch,
                                             rawCoroutineKind,
                                             rawCalleeConvention,
                                             rawRepresentation,
                                             pseudogeneric,
                                             noescape,
                                             hasErrorResult,
                                             numParams,
                                             numYields,
                                             numResults,
                                             rawGenericSig,
                                             variableData);

    // Process the ExtInfo.
    auto representation
      = getActualSILFunctionTypeRepresentation(rawRepresentation);
    if (!representation.hasValue())
      MF.fatal();
    SILFunctionType::ExtInfo extInfo(*representation, pseudogeneric, noescape);

    // Process the coroutine kind.
    auto coroutineKind = getActualSILCoroutineKind(rawCoroutineKind);
    if (!coroutineKind.hasValue())
      MF.fatal();

    // Process the callee convention.
    auto calleeConvention = getActualParameterConvention(rawCalleeConvention);
    if (!calleeConvention.hasValue())
      MF.fatal();

    auto processParameter = [&](TypeID typeID, uint64_t rawConvention)
                                  -> llvm::Expected<SILParameterInfo> {
      auto convention = getActualParameterConvention(rawConvention);
      if (!convention)
        MF.fatal();
      auto type = MF.getTypeChecked(typeID);
      if (!type)
        return type.takeError();
      return SILParameterInfo(type.get()->getCanonicalType(), *convention);
    };

    auto processYield = [&](TypeID typeID, uint64_t rawConvention)
                                  -> llvm::Expected<SILYieldInfo> {
      auto convention = getActualParameterConvention(rawConvention);
      if (!convention)
        MF.fatal();
      auto type = MF.getTypeChecked(typeID);
      if (!type)
        return type.takeError();
      return SILYieldInfo(type.get()->getCanonicalType(), *convention);
    };

    auto processResult = [&](TypeID typeID, uint64_t rawConvention)
                               -> llvm::Expected<SILResultInfo> {
      auto convention = getActualResultConvention(rawConvention);
      if (!convention)
        MF.fatal();
      auto type = MF.getTypeChecked(typeID);
      if (!type)
        return type.takeError();
      return SILResultInfo(type.get()->getCanonicalType(), *convention);
    };

    // Bounds check.  FIXME: overflow
    if (2 * numParams + 2 * numResults + 2 * unsigned(hasErrorResult)
          > variableData.size()) {
      MF.fatal();
    }

    unsigned nextVariableDataIndex = 0;

    // Process the parameters.
    SmallVector<SILParameterInfo, 8> allParams;
    allParams.reserve(numParams);
    for (unsigned i = 0; i != numParams; ++i) {
      auto typeID = variableData[nextVariableDataIndex++];
      auto rawConvention = variableData[nextVariableDataIndex++];
      auto param = processParameter(typeID, rawConvention);
      if (!param)
        return param.takeError();
      allParams.push_back(param.get());
    }

    // Process the yields.
    SmallVector<SILYieldInfo, 8> allYields;
    allYields.reserve(numYields);
    for (unsigned i = 0; i != numYields; ++i) {
      auto typeID = variableData[nextVariableDataIndex++];
      auto rawConvention = variableData[nextVariableDataIndex++];
      auto yield = processYield(typeID, rawConvention);
      if (!yield)
        return yield.takeError();
      allYields.push_back(yield.get());
    }

    // Process the results.
    SmallVector<SILResultInfo, 8> allResults;
    allParams.reserve(numResults);
    for (unsigned i = 0; i != numResults; ++i) {
      auto typeID = variableData[nextVariableDataIndex++];
      auto rawConvention = variableData[nextVariableDataIndex++];
      auto result = processResult(typeID, rawConvention);
      if (!result)
        return result.takeError();
      allResults.push_back(result.get());
    }

    // Process the error result.
    Optional<SILResultInfo> errorResult;
    if (hasErrorResult) {
      auto typeID = variableData[nextVariableDataIndex++];
      auto rawConvention = variableData[nextVariableDataIndex++];
      auto maybeErrorResult = processResult(typeID, rawConvention);
      if (!maybeErrorResult)
        return maybeErrorResult.takeError();
      errorResult = maybeErrorResult.get();
    }

    Optional<ProtocolConformanceRef> witnessMethodConformance;
    if (*representation == SILFunctionTypeRepresentation::WitnessMethod) {
      witnessMethodConformance = MF.readConformance(MF.DeclTypeCursor);
    }

    GenericSignature *genericSig = MF.getGenericSignature(rawGenericSig);

    return SILFunctionType::get(genericSig, extInfo, coroutineKind.getValue(),
                                calleeConvention.getValue(),
                                allParams, allYields, allResults,
                                errorResult, ctx, witnessMethodConformance);
  }

  Expected<Type> deserializeArraySliceType(ArrayRef<uint64_t> scratch,
                                           StringRef blobData) {
    TypeID baseID;
    decls_block::ArraySliceTypeLayout::readRecord(scratch, baseID);

    auto baseTy = MF.getTypeChecked(baseID);
    if (!baseTy)
      return baseTy.takeError();

    return ArraySliceType::get(baseTy.get());
  }

  Expected<Type> deserializeDictionaryType(ArrayRef<uint64_t> scratch,
                                           StringRef blobData) {
    TypeID keyID, valueID;
    decls_block::DictionaryTypeLayout::readRecord(scratch, keyID, valueID);

    auto keyTy = MF.getTypeChecked(keyID);
    if (!keyTy)
      return keyTy.takeError();

    auto valueTy = MF.getTypeChecked(valueID);
    if (!valueTy)
      return valueTy.takeError();

    return DictionaryType::get(keyTy.get(), valueTy.get());
  }

  Expected<Type> deserializeOptionalType(ArrayRef<uint64_t> scratch,
                                         StringRef blobData) {
    TypeID baseID;
    decls_block::OptionalTypeLayout::readRecord(scratch, baseID);

    auto baseTy = MF.getTypeChecked(baseID);
    if (!baseTy)
      return baseTy.takeError();

    return OptionalType::get(baseTy.get());
  }

  Expected<Type> deserializeUnboundGenericType(ArrayRef<uint64_t> scratch,
                                               StringRef blobData) {
    DeclID genericID;
    TypeID parentID;
    decls_block::UnboundGenericTypeLayout::readRecord(scratch,
                                                      genericID, parentID);

    auto nominalOrError = MF.getDeclChecked(genericID);
    if (!nominalOrError)
      return nominalOrError.takeError();
    auto genericDecl = cast<GenericTypeDecl>(nominalOrError.get());

    // FIXME: Check this?
    auto parentTy = MF.getType(parentID);

    return UnboundGenericType::get(genericDecl, parentTy, ctx);
  }
};

Expected<Type> ModuleFile::getTypeChecked(TypeID TID) {
  if (TID == 0)
    return Type();

  assert(TID <= Types.size() && "invalid type ID");
  auto &typeOrOffset = Types[TID-1];

  if (typeOrOffset.isComplete())
    return typeOrOffset;

  BCOffsetRAII restoreOffset(DeclTypeCursor);
  fatalIfNotSuccess(DeclTypeCursor.JumpToBit(typeOrOffset));

  auto result = TypeDeserializer(*this).getTypeCheckedImpl();
  if (!result)
    return result;
  typeOrOffset = result.get();

#ifndef NDEBUG
  PrettyStackTraceType trace(getContext(), "deserializing", typeOrOffset.get());
  if (typeOrOffset.get()->hasError()) {
    typeOrOffset.get()->dump();
    llvm_unreachable("deserialization produced an invalid type "
                     "(rdar://problem/30382791)");
  }
#endif

  // Invoke the callback on the deserialized type.
  DeserializedTypeCallback(typeOrOffset.get());
  return typeOrOffset.get();
}

Expected<Type> TypeDeserializer::getTypeCheckedImpl() {
  if (auto s = ctx.Stats)
    s->getFrontendCounters().NumTypesDeserialized++;

  llvm::BitstreamEntry entry =
      MF.fatalIfUnexpected(MF.DeclTypeCursor.advance());

  if (entry.Kind != llvm::BitstreamEntry::Record) {
    // We don't know how to serialize types represented by sub-blocks.
    MF.fatal();
  }

  SmallVector<uint64_t, 64> scratch;
  StringRef blobData;
  unsigned recordID = MF.fatalIfUnexpected(
      MF.DeclTypeCursor.readRecord(entry.ID, scratch, &blobData));

  switch (recordID) {
#define CASE(RECORD_NAME) \
  case decls_block::RECORD_NAME##TypeLayout::Code: \
    return deserialize##RECORD_NAME##Type(scratch, blobData);

  CASE(BuiltinAlias)
  CASE(TypeAlias)
  CASE(Nominal)
  CASE(Paren)
  CASE(Tuple)
  CASE(Function)
  CASE(GenericFunction)
  CASE(ExistentialMetatype)
  CASE(Metatype)
  CASE(DynamicSelf)
  CASE(ReferenceStorage)
  CASE(PrimaryArchetype)
  CASE(OpaqueArchetype)
  CASE(OpenedArchetype)
  CASE(NestedArchetype)
  CASE(GenericTypeParam)
  CASE(ProtocolComposition)
  CASE(DependentMember)
  CASE(BoundGeneric)
  CASE(SILBlockStorage)
  CASE(SILBox)
  CASE(SILFunction)
  CASE(ArraySlice)
  CASE(Dictionary)
  CASE(Optional)
  CASE(UnboundGeneric)

#undef CASE

  default:
    // We don't know how to deserialize this kind of type.
    MF.fatal();
  }
}

Decl *handleErrorAndSupplyMissingClassMember(ASTContext &context,
                                             llvm::Error &&error,
                                             ClassDecl *containingClass) {
  Decl *suppliedMissingMember = nullptr;
  auto handleMissingClassMember = [&](const DeclDeserializationError &error) {
    if (error.isDesignatedInitializer())
      containingClass->setHasMissingDesignatedInitializers();
    if (error.getNumberOfVTableEntries() > 0)
      containingClass->setHasMissingVTableEntries();

    suppliedMissingMember = MissingMemberDecl::create(
        context, containingClass, error.getName(),
        error.getNumberOfVTableEntries(),
        error.needsFieldOffsetVectorEntry());
  };
  llvm::handleAllErrors(std::move(error), handleMissingClassMember);
  return suppliedMissingMember;
}

Decl *handleErrorAndSupplyMissingProtoMember(ASTContext &context,
                                             llvm::Error &&error,
                                             ProtocolDecl *containingProto) {
  Decl *suppliedMissingMember = nullptr;

  auto handleMissingProtocolMember =
      [&](const DeclDeserializationError &error) {
        assert(error.needsFieldOffsetVectorEntry() == 0);

        if (error.getNumberOfVTableEntries() > 0)
          containingProto->setHasMissingRequirements(true);

        suppliedMissingMember = MissingMemberDecl::create(
            context, containingProto, error.getName(),
            error.getNumberOfVTableEntries(), 0);
      };
  llvm::handleAllErrors(std::move(error), handleMissingProtocolMember);
  return suppliedMissingMember;
}

Decl *handleErrorAndSupplyMissingMiscMember(llvm::Error &&error) {
  llvm::consumeError(std::move(error));
  return nullptr;
}

Decl *handleErrorAndSupplyMissingMember(ASTContext &context, Decl *container,
                                        llvm::Error &&error) {
  // Drop the member if it had a problem.
  // FIXME: Handle overridable members in class extensions too, someday.
  if (auto *containingClass = dyn_cast<ClassDecl>(container)) {
    return handleErrorAndSupplyMissingClassMember(context, std::move(error),
                                                  containingClass);
  }
  if (auto *containingProto = dyn_cast<ProtocolDecl>(container)) {
    return handleErrorAndSupplyMissingProtoMember(context, std::move(error),
                                                  containingProto);
  }
  return handleErrorAndSupplyMissingMiscMember(std::move(error));
}

void ModuleFile::loadAllMembers(Decl *container, uint64_t contextData) {
  PrettyStackTraceDecl trace("loading members for", container);
  ++NumMemberListsLoaded;

  IterableDeclContext *IDC;
  if (auto *nominal = dyn_cast<NominalTypeDecl>(container))
    IDC = nominal;
  else
    IDC = cast<ExtensionDecl>(container);

  BCOffsetRAII restoreOffset(DeclTypeCursor);
  fatalIfNotSuccess(DeclTypeCursor.JumpToBit(contextData));
  llvm::BitstreamEntry entry = fatalIfUnexpected(DeclTypeCursor.advance());
  if (entry.Kind != llvm::BitstreamEntry::Record)
    fatal();

  SmallVector<uint64_t, 16> memberIDBuffer;

  unsigned kind =
      fatalIfUnexpected(DeclTypeCursor.readRecord(entry.ID, memberIDBuffer));
  assert(kind == decls_block::MEMBERS);
  (void)kind;

  ArrayRef<uint64_t> rawMemberIDs;
  decls_block::MembersLayout::readRecord(memberIDBuffer, rawMemberIDs);

  if (rawMemberIDs.empty())
    return;

  SmallVector<Decl *, 16> members;
  members.reserve(rawMemberIDs.size());
  for (DeclID rawID : rawMemberIDs) {
    Expected<Decl *> next = getDeclChecked(rawID);
    if (next) {
      assert(next.get() && "unchecked error deserializing next member");
      members.push_back(next.get());
    } else {
      if (!getContext().LangOpts.EnableDeserializationRecovery)
        fatal(next.takeError());

      Decl *suppliedMissingMember = handleErrorAndSupplyMissingMember(
          getContext(), container, next.takeError());
      if (suppliedMissingMember)
        members.push_back(suppliedMissingMember);
    }
  }

  for (auto member : members)
    IDC->addMember(member);

  if (auto *proto = dyn_cast<ProtocolDecl>(container)) {
    PrettyStackTraceDecl trace("reading default witness table for", proto);
    bool Err = readDefaultWitnessTable(proto);
    assert(!Err && "unable to read default witness table");
    (void)Err;
  }
}

void
ModuleFile::loadAllConformances(const Decl *D, uint64_t contextData,
                          SmallVectorImpl<ProtocolConformance*> &conformances) {
  PrettyStackTraceDecl trace("loading conformances for", D);

  uint64_t numConformances;
  uint64_t bitPosition;
  std::tie(numConformances, bitPosition)
    = decodeLazyConformanceContextData(contextData);

  BCOffsetRAII restoreOffset(DeclTypeCursor);
  fatalIfNotSuccess(DeclTypeCursor.JumpToBit(bitPosition));

  while (numConformances--) {
    auto conf = readConformance(DeclTypeCursor);
    if (conf.isConcrete())
      conformances.push_back(conf.getConcrete());
  }
}

Type
ModuleFile::loadAssociatedTypeDefault(const swift::AssociatedTypeDecl *ATD,
                                      uint64_t contextData) {
  return getType(contextData);
}

void ModuleFile::finishNormalConformance(NormalProtocolConformance *conformance,
                                         uint64_t contextData) {
  using namespace decls_block;

  PrettyStackTraceModuleFile traceModule("While reading from", *this);
  PrettyStackTraceConformance trace(getAssociatedModule()->getASTContext(),
                                    "finishing conformance for",
                                    conformance);
  ++NumNormalProtocolConformancesCompleted;

  assert(conformance->isComplete());

  conformance->setState(ProtocolConformanceState::Incomplete);
  SWIFT_DEFER { conformance->setState(ProtocolConformanceState::Complete); };

  // Find the conformance record.
  BCOffsetRAII restoreOffset(DeclTypeCursor);
  fatalIfNotSuccess(DeclTypeCursor.JumpToBit(contextData));
  llvm::BitstreamEntry entry = fatalIfUnexpected(DeclTypeCursor.advance());
  assert(entry.Kind == llvm::BitstreamEntry::Record &&
         "registered lazy loader incorrectly");

  DeclID protoID;
  DeclContextID contextID;
  unsigned valueCount, typeCount, conformanceCount;
  ArrayRef<uint64_t> rawIDs;
  SmallVector<uint64_t, 16> scratch;

  unsigned kind =
      fatalIfUnexpected(DeclTypeCursor.readRecord(entry.ID, scratch));
  (void) kind;
  assert(kind == NORMAL_PROTOCOL_CONFORMANCE &&
         "registered lazy loader incorrectly");
  NormalProtocolConformanceLayout::readRecord(scratch, protoID,
                                              contextID, typeCount,
                                              valueCount, conformanceCount,
                                              rawIDs);

  // Read requirement signature conformances.
  const ProtocolDecl *proto = conformance->getProtocol();
  SmallVector<ProtocolConformanceRef, 4> reqConformances;

  if (proto->isObjC() && getContext().LangOpts.EnableDeserializationRecovery) {
    // Don't crash if inherited protocols are added or removed.
    // This is limited to Objective-C protocols because we know their only
    // conformance requirements are on Self. This isn't actually a /safe/ change
    // even in Objective-C, but we mostly just don't want to crash.

    // FIXME: DenseMap requires that its value type be default-constructible,
    // which ProtocolConformanceRef is not, hence the extra Optional.
    llvm::SmallDenseMap<ProtocolDecl *, Optional<ProtocolConformanceRef>, 16>
        conformancesForProtocols;
    while (conformanceCount--) {
      ProtocolConformanceRef nextConformance = readConformance(DeclTypeCursor);
      ProtocolDecl *confProto = nextConformance.getRequirement();
      conformancesForProtocols[confProto] = nextConformance;
    }

    for (const auto &req : proto->getRequirementSignature()) {
      if (req.getKind() != RequirementKind::Conformance)
        continue;
      ProtocolDecl *proto =
          req.getSecondType()->castTo<ProtocolType>()->getDecl();
      auto iter = conformancesForProtocols.find(proto);
      if (iter != conformancesForProtocols.end()) {
        reqConformances.push_back(iter->getSecond().getValue());
      } else {
        // Put in an abstract conformance as a placeholder. This is a lie, but
        // there's not much better we can do. We're relying on the fact that
        // the rest of the compiler doesn't actually need to check the
        // conformance to an Objective-C protocol for anything important.
        // There are no associated types and we don't emit a Swift conformance
        // record.
        reqConformances.push_back(ProtocolConformanceRef(proto));
      }
    }

  } else {
    auto isConformanceReq = [](const Requirement &req) {
      return req.getKind() == RequirementKind::Conformance;
    };
    if (conformanceCount != llvm::count_if(proto->getRequirementSignature(),
                                           isConformanceReq)) {
      fatal(llvm::make_error<llvm::StringError>(
          "serialized conformances do not match requirement signature",
          llvm::inconvertibleErrorCode()));
    }
    while (conformanceCount--)
      reqConformances.push_back(readConformance(DeclTypeCursor));
  }
  conformance->setSignatureConformances(reqConformances);

  ArrayRef<uint64_t>::iterator rawIDIter = rawIDs.begin();

  TypeWitnessMap typeWitnesses;
  while (typeCount--) {
    // FIXME: We don't actually want to allocate an archetype here; we just
    // want to get an access path within the protocol.
    auto first = cast<AssociatedTypeDecl>(getDecl(*rawIDIter++));
    auto second = getType(*rawIDIter++);
    auto third = cast_or_null<TypeDecl>(getDecl(*rawIDIter++));
    if (third &&
        isa<TypeAliasDecl>(third) &&
        third->getModuleContext() != getAssociatedModule() &&
        !third->getDeclaredInterfaceType()->isEqual(second)) {
      // Conservatively drop references to typealiases in other modules
      // that may have changed. This may also drop references to typealiases
      // that /haven't/ changed but just happen to have generics in them, but
      // in practice having a declaration here isn't actually required by the
      // rest of the compiler.
      third = nullptr;
    }
    typeWitnesses[first] = std::make_pair(second, third);
  }
  assert(rawIDIter <= rawIDs.end() && "read too much");

  // Set type witnesses.
  for (auto typeWitness : typeWitnesses) {
    conformance->setTypeWitness(typeWitness.first, typeWitness.second.first,
                                typeWitness.second.second);
  }

  // An imported requirement may have changed type between Swift versions.
  // In this situation we need to do a post-pass to fill in missing
  // requirements with opaque witnesses.
  bool needToFillInOpaqueValueWitnesses = false;
  while (valueCount--) {
    ValueDecl *req;
    
    auto trySetWitness = [&](Witness w) {
      if (req)
        conformance->setWitness(req, w);
    };
    
    auto deserializedReq = getDeclChecked(*rawIDIter++);
    if (deserializedReq) {
      req = cast_or_null<ValueDecl>(*deserializedReq);
    } else if (getContext().LangOpts.EnableDeserializationRecovery) {
      consumeError(deserializedReq.takeError());
      req = nullptr;
      needToFillInOpaqueValueWitnesses = true;
    } else {
      fatal(deserializedReq.takeError());
    }
    
    bool isOpaque = false;
    ValueDecl *witness;
    auto deserializedWitness = getDeclChecked(*rawIDIter++);
    if (deserializedWitness) {
      witness = cast_or_null<ValueDecl>(*deserializedWitness);
    // Across language compatibility versions, the witnessing decl may have
    // changed its signature as seen by the current compatibility version.
    // In that case, we want the conformance to still be available, but
    // we can't make use of the relationship to the underlying decl.
    } else if (getContext().LangOpts.EnableDeserializationRecovery) {
      consumeError(deserializedWitness.takeError());
      isOpaque = true;
      witness = nullptr;
    } else {
      fatal(deserializedWitness.takeError());
    }
    
    assert(!req || isOpaque || witness ||
           req->getAttrs().hasAttribute<OptionalAttr>() ||
           req->getAttrs().isUnavailable(getContext()));
    if (!witness && !isOpaque) {
      trySetWitness(Witness());
      continue;
    }

    // Generic environment.
    GenericEnvironment *syntheticEnv = nullptr;
    
    auto trySetOpaqueWitness = [&]{
      if (!req)
        return;
      
      // We shouldn't yet need to worry about generic requirements, since
      // an imported ObjC method should never be generic.
      assert(syntheticEnv == nullptr &&
             "opaque witness shouldn't be generic yet. when this is "
             "possible, it should use forwarding substitutions");
      conformance->setWitness(req, Witness::forOpaque(req));
    };

    // Witness substitutions.
    SubstitutionMap witnessSubstitutions = getSubstitutionMap(*rawIDIter++);

    // Handle opaque witnesses that couldn't be deserialized.
    if (isOpaque) {
      trySetOpaqueWitness();
      continue;
    }

    // Set the witness.
    trySetWitness(Witness::forDeserialized(witness, witnessSubstitutions));
  }
  assert(rawIDIter <= rawIDs.end() && "read too much");
  
  // Fill in opaque value witnesses if we need to.
  if (needToFillInOpaqueValueWitnesses) {
    for (auto member : proto->getMembers()) {
      // We only care about non-associated-type requirements.
      auto valueMember = dyn_cast<ValueDecl>(member);
      if (!valueMember || !valueMember->isProtocolRequirement()
          || isa<AssociatedTypeDecl>(valueMember))
        continue;
      
      if (!conformance->hasWitness(valueMember))
        conformance->setWitness(valueMember, Witness::forOpaque(valueMember));
    }
  }
}

GenericEnvironment *ModuleFile::loadGenericEnvironment(const DeclContext *decl,
                                                       uint64_t contextData) {
  return getGenericEnvironment(contextData);
}

void ModuleFile::loadRequirementSignature(const ProtocolDecl *decl,
                                          uint64_t contextData,
                                          SmallVectorImpl<Requirement> &reqs) {
  BCOffsetRAII restoreOffset(DeclTypeCursor);
  fatalIfNotSuccess(DeclTypeCursor.JumpToBit(contextData));
  readGenericRequirements(reqs, DeclTypeCursor);
}

static Optional<ForeignErrorConvention::Kind>
decodeRawStableForeignErrorConventionKind(uint8_t kind) {
  switch (kind) {
  case static_cast<uint8_t>(ForeignErrorConventionKind::ZeroResult):
    return ForeignErrorConvention::ZeroResult;
  case static_cast<uint8_t>(ForeignErrorConventionKind::NonZeroResult):
    return ForeignErrorConvention::NonZeroResult;
  case static_cast<uint8_t>(ForeignErrorConventionKind::ZeroPreservedResult):
    return ForeignErrorConvention::ZeroPreservedResult;
  case static_cast<uint8_t>(ForeignErrorConventionKind::NilResult):
    return ForeignErrorConvention::NilResult;
  case static_cast<uint8_t>(ForeignErrorConventionKind::NonNilError):
    return ForeignErrorConvention::NonNilError;
  default:
    return None;
  }
}

Optional<StringRef> ModuleFile::maybeReadInlinableBodyText() {
  using namespace decls_block;

  SmallVector<uint64_t, 8> scratch;
  BCOffsetRAII restoreOffset(DeclTypeCursor);
  StringRef blobData;

  llvm::BitstreamEntry next =
      fatalIfUnexpected(DeclTypeCursor.advance(AF_DontPopBlockAtEnd));
  if (next.Kind != llvm::BitstreamEntry::Record)
    return None;

  unsigned recKind =
      fatalIfUnexpected(DeclTypeCursor.readRecord(next.ID, scratch, &blobData));
  if (recKind != INLINABLE_BODY_TEXT)
    return None;

  restoreOffset.reset();
  return blobData;
}

Optional<ForeignErrorConvention> ModuleFile::maybeReadForeignErrorConvention() {
  using namespace decls_block;

  SmallVector<uint64_t, 8> scratch;

  BCOffsetRAII restoreOffset(DeclTypeCursor);

  llvm::BitstreamEntry next =
      fatalIfUnexpected(DeclTypeCursor.advance(AF_DontPopBlockAtEnd));
  if (next.Kind != llvm::BitstreamEntry::Record)
    return None;

  unsigned recKind =
      fatalIfUnexpected(DeclTypeCursor.readRecord(next.ID, scratch));
  switch (recKind) {
  case FOREIGN_ERROR_CONVENTION:
    restoreOffset.reset();
    break;

  default:
    return None;
  }

  uint8_t rawKind;
  bool isOwned;
  bool isReplaced;
  unsigned errorParameterIndex;
  TypeID errorParameterTypeID;
  TypeID resultTypeID;
  ForeignErrorConventionLayout::readRecord(scratch, rawKind,
                                           isOwned, isReplaced,
                                           errorParameterIndex,
                                           errorParameterTypeID,
                                           resultTypeID);

  ForeignErrorConvention::Kind kind;
  if (auto optKind = decodeRawStableForeignErrorConventionKind(rawKind))
    kind = *optKind;
  else
    fatal();

  Type errorParameterType = getType(errorParameterTypeID);
  CanType canErrorParameterType;
  if (errorParameterType)
    canErrorParameterType = errorParameterType->getCanonicalType();

  Type resultType = getType(resultTypeID);
  CanType canResultType;
  if (resultType)
    canResultType = resultType->getCanonicalType();

  auto owned = isOwned ? ForeignErrorConvention::IsOwned
                       : ForeignErrorConvention::IsNotOwned;
  auto replaced = ForeignErrorConvention::IsReplaced_t(isOwned);
  switch (kind) {
  case ForeignErrorConvention::ZeroResult:
    return ForeignErrorConvention::getZeroResult(errorParameterIndex,
                                                 owned, replaced,
                                                 canErrorParameterType,
                                                 canResultType);

  case ForeignErrorConvention::NonZeroResult:
    return ForeignErrorConvention::getNonZeroResult(errorParameterIndex,
                                                    owned, replaced,
                                                    canErrorParameterType,
                                                    canResultType);

  case ForeignErrorConvention::ZeroPreservedResult:
    return ForeignErrorConvention::getZeroPreservedResult(errorParameterIndex,
                                                          owned, replaced,
                                                       canErrorParameterType);

  case ForeignErrorConvention::NilResult:
    return ForeignErrorConvention::getNilResult(errorParameterIndex,
                                                owned, replaced,
                                                canErrorParameterType);

  case ForeignErrorConvention::NonNilError:
    return ForeignErrorConvention::getNonNilError(errorParameterIndex,
                                                  owned, replaced,
                                                  canErrorParameterType);
  }

  llvm_unreachable("Unhandled ForeignErrorConvention in switch.");
}<|MERGE_RESOLUTION|>--- conflicted
+++ resolved
@@ -1929,16 +1929,7 @@
   if (Optional<LocalDeclContextID> contextID = DCID.getAsLocalDeclContextID())
     return getLocalDeclContext(contextID.getValue());
 
-<<<<<<< HEAD
-  if (declContextOrOffset.isComplete())
-    return declContextOrOffset;
-
-  BCOffsetRAII restoreOffset(DeclTypeCursor);
-  fatalIfNotSuccess(DeclTypeCursor.JumpToBit(declContextOrOffset));
-  llvm::BitstreamEntry entry = fatalIfUnexpected(DeclTypeCursor.advance());
-=======
   auto D = getDecl(DCID.getAsDeclID().getValue());
->>>>>>> 7b8fb88e
 
   if (auto GTD = dyn_cast<GenericTypeDecl>(D))
     return GTD;
@@ -1949,42 +1940,7 @@
   if (auto SD = dyn_cast<SubscriptDecl>(D))
     return SD;
 
-<<<<<<< HEAD
-  unsigned recordID = fatalIfUnexpected(
-      DeclTypeCursor.readRecord(entry.ID, scratch, &blobData));
-
-  if (recordID != decls_block::DECL_CONTEXT)
-    llvm_unreachable("Expected a DECL_CONTEXT record");
-
-  DeclContextID declOrDeclContextId;
-  bool isDecl;
-
-  decls_block::DeclContextLayout::readRecord(scratch, declOrDeclContextId,
-                                             isDecl);
-
-  if (!isDecl)
-    return getLocalDeclContext(declOrDeclContextId);
-
-  auto D = getDecl(declOrDeclContextId);
-
-  if (auto ND = dyn_cast<NominalTypeDecl>(D)) {
-    declContextOrOffset = ND;
-  } else if (auto ED = dyn_cast<ExtensionDecl>(D)) {
-    declContextOrOffset = ED;
-  } else if (auto AFD = dyn_cast<AbstractFunctionDecl>(D)) {
-    declContextOrOffset = AFD;
-  } else if (auto SD = dyn_cast<SubscriptDecl>(D)) {
-    declContextOrOffset = SD;
-  } else if (auto TAD = dyn_cast<TypeAliasDecl>(D)) {
-    declContextOrOffset = TAD;
-  } else {
-    llvm_unreachable("Unknown Decl : DeclContext kind");
-  }
-  
-  return declContextOrOffset;
-=======
   llvm_unreachable("Unknown Decl : DeclContext kind");
->>>>>>> 7b8fb88e
 }
 
 ModuleDecl *ModuleFile::getModule(ModuleID MID) {
