--- conflicted
+++ resolved
@@ -657,14 +657,9 @@
       return nullptr;
     
     // Compute the expression that advances the generator.
-<<<<<<< HEAD
     Expr *iteratorNext
-      = TC.callWitness(TC.buildCheckedRefExpr(generator, DC, S->getInLoc(),
-=======
-    Expr *genNext
       = TC.callWitness(TC.buildCheckedRefExpr(generator, DC,
                                               DeclNameLoc(S->getInLoc()),
->>>>>>> 87681ef0
                                               /*implicit*/true),
                        DC, generatorProto, genConformance,
                        TC.Context.Id_next, {}, diag::iterator_protocol_broken);
